--- conflicted
+++ resolved
@@ -1,18 +1,14 @@
 import katex from 'katex';
 
 const DELIMITER_LIST = [
-	{ left: '$$', right: '$$', display: false },
+	{ left: '$$', right: '$$', display: true },
 	{ left: '$', right: '$', display: false },
 	{ left: '\\pu{', right: '}', display: false },
 	{ left: '\\ce{', right: '}', display: false },
 	{ left: '\\(', right: '\\)', display: false },
 	// { left: '( ', right: ' )', display: false },
 	{ left: '\\[', right: '\\]', display: true },
-<<<<<<< HEAD
 	// { left: '[', right: ']', display: true }
-=======
-	{ left: '[ ', right: ' ]', display: true }
->>>>>>> 13b0e7d6
 ];
 
 // const DELIMITER_LIST = [
