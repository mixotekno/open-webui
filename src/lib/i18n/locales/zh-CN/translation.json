--- conflicted
+++ resolved
@@ -216,12 +216,8 @@
 	"Help": "",
 	"Hide": "隐藏",
 	"Hide Additional Params": "隐藏额外参数",
-<<<<<<< HEAD
-	"How can I help you today?": "今天我能帮到你什么？",
-=======
 	"How can I help you today?": "我今天能帮你做什么？",
 	"Hybrid Search": "",
->>>>>>> 90503be2
 	"Image Generation (Experimental)": "图像生成（实验性）",
 	"Image Generation Engine": "图像生成引擎",
 	"Image Settings": "图像设置",
@@ -475,10 +471,7 @@
 	"variable": "变量",
 	"variable to have them replaced with clipboard content.": "变量将被剪贴板内容替换。",
 	"Version": "版本",
-<<<<<<< HEAD
-=======
 	"Warning: If you update or change your embedding model, you will need to re-import all documents.": "",
->>>>>>> 90503be2
 	"Web": "网页",
 	"Web Loader Settings": "",
 	"Web Params": "",
