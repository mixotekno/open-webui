--- conflicted
+++ resolved
@@ -279,11 +279,8 @@
 	"File": "",
 	"File Mode": "وضع الملف",
 	"File not found.": "لم يتم العثور على الملف.",
-<<<<<<< HEAD
 	"Filter": "",
-=======
 	"Files": "",
->>>>>>> 6e843ab5
 	"Filter is now globally disabled": "",
 	"Filter is now globally enabled": "",
 	"Filters": "",
