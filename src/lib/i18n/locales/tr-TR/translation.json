--- conflicted
+++ resolved
@@ -296,12 +296,7 @@
 	"October": "",
 	"Off": "Kapalı",
 	"Okay, Let's Go!": "Tamam, Hadi Başlayalım!",
-<<<<<<< HEAD
 	"Ollama": "",
-=======
-	"OLED Dark": "OLED Koyu",
-	"Ollama": "Ollama",
->>>>>>> 90503be2
 	"Ollama Base URL": "Ollama Temel URL",
 	"Ollama Version": "Ollama Sürümü",
 	"On": "Açık",
@@ -392,7 +387,6 @@
 	"Set Default Model": "Varsayılan Modeli Ayarla",
 	"Set embedding model (e.g. {{model}})": "",
 	"Set Image Size": "Görüntü Boyutunu Ayarla",
-	"Set Model": "Model Ayarla",
 	"Set reranking model (e.g. {{model}})": "",
 	"Set Steps": "Adımları Ayarla",
 	"Set Title Auto-Generation Model": "Otomatik Başlık Oluşturma Modelini Ayarla",
@@ -496,11 +490,7 @@
 	"You have shared this chat": "",
 	"You're a helpful assistant.": "Sen yardımcı bir asistansın.",
 	"You're now logged in.": "Şimdi oturum açtınız.",
-<<<<<<< HEAD
-	"Youtube": "",
-	"Model Status": "Model Durumu"
-=======
+	"Model Status": "Model Durumu",
 	"Youtube": "Youtube",
 	"Youtube Loader Settings": ""
->>>>>>> 90503be2
 }