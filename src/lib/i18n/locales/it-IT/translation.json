--- conflicted
+++ resolved
@@ -16,10 +16,7 @@
 	"Add a short description about what this modelfile does": "Aggiungi una breve descrizione di ciò che fa questo file modello",
 	"Add a short title for this prompt": "Aggiungi un titolo breve per questo prompt",
 	"Add a tag": "Aggiungi un tag",
-<<<<<<< HEAD
-=======
 	"Add custom prompt": "Aggiungi un prompt custom",
->>>>>>> 7068ea92
 	"Add Docs": "Aggiungi documenti",
 	"Add Files": "Aggiungi file",
 	"Add Memory": "",
@@ -52,12 +49,8 @@
 	"Archived Chats": "Chat archiviate",
 	"are allowed - Activate this command by typing": "sono consentiti - Attiva questo comando digitando",
 	"Are you sure?": "Sei sicuro?",
-<<<<<<< HEAD
-	"Attention to detail": "",
-=======
 	"Attach file": "Allega file",
 	"Attention to detail": "Attenzione ai dettagli",
->>>>>>> 7068ea92
 	"Audio": "Audio",
 	"August": "Agosto",
 	"Auto-playback response": "Riproduzione automatica della risposta",
@@ -238,12 +231,8 @@
 	"Import Documents Mapping": "Importa mappatura documenti",
 	"Import Modelfiles": "Importa file modello",
 	"Import Prompts": "Importa prompt",
-<<<<<<< HEAD
-	"Include `--api` flag when running stable-diffusion-webui": "",
-=======
 	"Include `--api` flag when running stable-diffusion-webui": "Includi il flag `--api` quando esegui stable-diffusion-webui",
 	"Input commands": "Comandi di input",
->>>>>>> 7068ea92
 	"Interface": "Interfaccia",
 	"Invalid Tag": "Tag non valido",
 	"January": "Gennaio",
@@ -258,7 +247,6 @@
 	"Language": "Lingua",
 	"Last Active": "Ultima attività",
 	"Light": "Chiaro",
-	"OLED Dark": "OLED scuro",
 	"Listening...": "Ascolto...",
 	"LLMs can make mistakes. Verify important information.": "Gli LLM possono commettere errori. Verifica le informazioni importanti.",
 	"LTR": "",
@@ -301,15 +289,9 @@
 	"Name your modelfile": "Assegna un nome al tuo file modello",
 	"New Chat": "Nuova chat",
 	"New Password": "Nuova password",
-<<<<<<< HEAD
-	"No results found": "",
-	"No source available": "Nessuna fonte disponibile",
-	"Not factually correct": "",
-=======
 	"No results found": "Nessun risultato trovato",
 	"No source available": "Nessuna fonte disponibile",
 	"Not factually correct": "Non corretto dal punto di vista fattuale",
->>>>>>> 7068ea92
 	"Not sure what to add?": "Non sei sicuro di cosa aggiungere?",
 	"Not sure what to write? Switch to": "Non sei sicuro di cosa scrivere? Passa a",
 	"Note: If you set a minimum score, the search will only return documents with a score greater than or equal to the minimum score.": "Nota: se imposti un punteggio minimo, la ricerca restituirà solo i documenti con un punteggio maggiore o uguale al punteggio minimo.",
@@ -318,12 +300,8 @@
 	"October": "Ottobre",
 	"Off": "Disattivato",
 	"Okay, Let's Go!": "Ok, andiamo!",
-<<<<<<< HEAD
-	"Ollama": "",
-=======
 	"OLED Dark": "OLED scuro",
 	"Ollama": "Ollama",
->>>>>>> 7068ea92
 	"Ollama Base URL": "URL base Ollama",
 	"Ollama Version": "Versione Ollama",
 	"On": "Attivato",
@@ -406,11 +384,8 @@
 	"Select a mode": "Seleziona una modalità",
 	"Select a model": "Seleziona un modello",
 	"Select an Ollama instance": "Seleziona un'istanza Ollama",
-<<<<<<< HEAD
-=======
 	"Select model": "Seleziona modello",
 	"Send": "",
->>>>>>> 7068ea92
 	"Send a Message": "Invia un messaggio",
 	"Send message": "Invia messaggio",
 	"September": "Settembre",
@@ -419,16 +394,11 @@
 	"Set Default Model": "Imposta modello predefinito",
 	"Set embedding model (e.g. {{model}})": "Imposta modello di embedding (ad esempio {{model}})",
 	"Set Image Size": "Imposta dimensione immagine",
-<<<<<<< HEAD
-	"Set reranking model (e.g. {{model}})": "",
-=======
 	"Set Model": "Imposta modello",
 	"Set reranking model (e.g. {{model}})": "Imposta modello di riclassificazione (ad esempio {{model}})",
->>>>>>> 7068ea92
 	"Set Steps": "Imposta passaggi",
 	"Set Title Auto-Generation Model": "Imposta modello di generazione automatica del titolo",
 	"Set Voice": "Imposta voce",
-	"Set Model": "Imposta modello",
 	"Settings": "Impostazioni",
 	"Settings saved successfully!": "Impostazioni salvate con successo!",
 	"Share": "Condividi",
@@ -443,11 +413,7 @@
 	"Sign in": "Accedi",
 	"Sign Out": "Esci",
 	"Sign up": "Registrati",
-<<<<<<< HEAD
-	"Signing in": "",
-=======
 	"Signing in": "Accesso in corso",
->>>>>>> 7068ea92
 	"Source": "Fonte",
 	"Speech recognition error: {{error}}": "Errore di riconoscimento vocale: {{error}}",
 	"Speech-to-Text Engine": "Motore da voce a testo",
@@ -458,15 +424,7 @@
 	"Subtitle (e.g. about the Roman Empire)": "Sottotitolo (ad esempio sull'Impero Romano)",
 	"Success": "Successo",
 	"Successfully updated.": "Aggiornato con successo.",
-<<<<<<< HEAD
-	"Suggested": "",
-	"Symbol startup prompt to activate RAG": "Invito all'avvio del simbolo per attivare RAG",
-	"Symbol startup prompt to activate Chat Prompts": "Invito all'avvio del simbolo per attivare i Prompt di Chat",
-	"Symbol startup prompt to activate Specific Models": "Invito all'avvio del simbolo per attivare Modelli Specifici",
-	"Symbol startup prompt": "Invito all'avvio del simbolo",
-=======
 	"Suggested": "Suggerito",
->>>>>>> 7068ea92
 	"Sync All": "Sincronizza tutto",
 	"System": "Sistema",
 	"System Prompt": "Prompt di sistema",
@@ -540,12 +498,7 @@
 	"You have shared this chat": "Hai condiviso questa chat",
 	"You're a helpful assistant.": "Sei un assistente utile.",
 	"You're now logged in.": "Ora hai effettuato l'accesso.",
-<<<<<<< HEAD
-	"Youtube": "",
 	"Model Status": "Stato del modello",
-	"Youtube Loader Settings": ""
-=======
 	"Youtube": "Youtube",
 	"Youtube Loader Settings": "Impostazioni del caricatore Youtube"
->>>>>>> 7068ea92
 }