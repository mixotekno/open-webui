--- conflicted
+++ resolved
@@ -387,7 +387,6 @@
 	"Set Default Model": "Imposta modello predefinito",
 	"Set embedding model (e.g. {{model}})": "",
 	"Set Image Size": "Imposta dimensione immagine",
-	"Set Model": "Imposta modello",
 	"Set reranking model (e.g. {{model}})": "",
 	"Set Steps": "Imposta passaggi",
 	"Set Title Auto-Generation Model": "Imposta modello di generazione automatica del titolo",
@@ -492,9 +491,6 @@
 	"You're a helpful assistant.": "Sei un assistente utile.",
 	"You're now logged in.": "Ora hai effettuato l'accesso.",
 	"Youtube": "",
-<<<<<<< HEAD
-	"Model Status": "Stato del modello"
-=======
+	"Model Status": "Stato del modello",
 	"Youtube Loader Settings": ""
->>>>>>> 90503be2
 }