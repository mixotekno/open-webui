{
	"'s', 'm', 'h', 'd', 'w' or '-1' for no expiration.": "",
	"(Beta)": "",
	"(e.g. `sh webui.sh --api`)": "",
	"(latest)": "",
	"{{modelName}} is thinking...": "",
	"{{user}}'s Chats": "",
	"{{webUIName}} Backend Required": "",
	"a user": "",
	"About": "",
	"Account": "",
	"Accurate information": "",
	"Add": "",
	"Add a model": "",
	"Add a model tag name": "",
	"Add a short description about what this modelfile does": "",
	"Add a short title for this prompt": "",
	"Add a tag": "",
	"Add Docs": "",
	"Add Files": "",
	"Add Memory": "",
	"Add message": "",
	"Add Model": "",
	"Add Tags": "",
	"Add User": "",
	"Adjusting these settings will apply changes universally to all users.": "",
	"admin": "",
	"Admin Panel": "",
	"Admin Settings": "",
	"Advanced Parameters": "",
	"all": "",
	"All Documents": "",
	"All Users": "",
	"Allow": "",
	"Allow Chat Deletion": "",
	"alphanumeric characters and hyphens": "",
	"Already have an account?": "",
	"an assistant": "",
	"and": "",
	"and create a new shared link.": "",
	"API Base URL": "",
	"API Key": "",
	"API Key created.": "",
	"API keys": "",
	"API RPM": "",
	"April": "",
	"Archive": "",
	"Archived Chats": "",
	"are allowed - Activate this command by typing": "",
	"Are you sure?": "",
	"Attention to detail": "",
	"Audio": "",
	"August": "",
	"Auto-playback response": "",
	"Auto-send input after 3 sec.": "",
	"AUTOMATIC1111 Base URL": "",
	"AUTOMATIC1111 Base URL is required.": "",
	"available!": "",
	"Back": "",
	"Bad Response": "",
	"before": "",
	"Being lazy": "",
	"Builder Mode": "",
	"Bypass SSL verification for Websites": "",
	"Cancel": "",
	"Categories": "",
	"Change Password": "",
	"Chat": "",
	"Chat Bubble UI": "",
	"Chat direction": "",
	"Chat History": "",
	"Chat History is off for this browser.": "",
	"Chats": "",
	"Check Again": "",
	"Check for updates": "",
	"Checking for updates...": "",
	"Choose a model before saving...": "",
	"Chunk Overlap": "",
	"Chunk Params": "",
	"Chunk Size": "",
	"Citation": "",
	"Click here for help.": "",
	"Click here to": "",
	"Click here to check other modelfiles.": "",
	"Click here to select": "",
	"Click here to select a csv file.": "",
	"Click here to select documents.": "",
	"click here.": "",
	"Click on the user role button to change a user's role.": "",
	"Close": "",
	"Collection": "",
	"ComfyUI": "",
	"ComfyUI Base URL": "",
	"ComfyUI Base URL is required.": "",
	"Command": "",
	"Confirm Password": "",
	"Connections": "",
	"Content": "",
	"Context Length": "",
	"Continue Response": "",
	"Conversation Mode": "",
	"Copied shared chat URL to clipboard!": "",
	"Copy": "",
	"Copy last code block": "",
	"Copy last response": "",
	"Copy Link": "",
	"Copying to clipboard was successful!": "",
	"Create a concise, 3-5 word phrase as a header for the following query, strictly adhering to the 3-5 word limit and avoiding the use of the word 'title':": "",
	"Create a modelfile": "",
	"Create Account": "",
	"Create new key": "",
	"Create new secret key": "",
	"Created at": "",
	"Created At": "",
	"Current Model": "",
	"Current Password": "",
	"Custom": "",
	"Customize Ollama models for a specific purpose": "",
	"Dark": "",
	"Dashboard": "",
	"Database": "",
	"December": "",
	"Default": "",
	"Default (Automatic1111)": "",
	"Default (SentenceTransformers)": "",
	"Default (Web API)": "",
	"Default model updated": "",
	"Default Prompt Suggestions": "",
	"Default User Role": "",
	"delete": "",
	"Delete": "",
	"Delete a model": "",
	"Delete chat": "",
	"Delete Chat": "",
	"Delete Chats": "",
	"delete this link": "",
	"Delete User": "",
	"Deleted {{deleteModelTag}}": "",
	"Deleted {{tagName}}": "",
	"Description": "",
	"Didn't fully follow instructions": "",
	"Disabled": "",
	"Discover a modelfile": "",
	"Discover a prompt": "",
	"Discover, download, and explore custom prompts": "",
	"Discover, download, and explore model presets": "",
	"Display the username instead of You in the Chat": "",
	"Document": "",
	"Document Settings": "",
	"Documents": "",
	"does not make any external connections, and your data stays securely on your locally hosted server.": "",
	"Don't Allow": "",
	"Don't have an account?": "",
	"Don't like the style": "",
	"Download": "",
	"Download canceled": "",
	"Download Database": "",
	"Drop any files here to add to the conversation": "",
	"e.g. '30s','10m'. Valid time units are 's', 'm', 'h'.": "",
	"Edit": "",
	"Edit Doc": "",
	"Edit User": "",
	"Email": "",
	"Embedding Model": "",
	"Embedding Model Engine": "",
	"Embedding model set to \"{{embedding_model}}\"": "",
	"Enable Chat History": "",
	"Enable New Sign Ups": "",
	"Enabled": "",
	"Ensure your CSV file includes 4 columns in this order: Name, Email, Password, Role.": "",
	"Enter {{role}} message here": "",
	"Enter a detail about yourself for your LLMs to recall": "",
	"Enter Chunk Overlap": "",
	"Enter Chunk Size": "",
	"Enter Image Size (e.g. 512x512)": "",
	"Enter language codes": "",
	"Enter LiteLLM API Base URL (litellm_params.api_base)": "",
	"Enter LiteLLM API Key (litellm_params.api_key)": "",
	"Enter LiteLLM API RPM (litellm_params.rpm)": "",
	"Enter LiteLLM Model (litellm_params.model)": "",
	"Enter Max Tokens (litellm_params.max_tokens)": "",
	"Enter model tag (e.g. {{modelTag}})": "",
	"Enter Number of Steps (e.g. 50)": "",
	"Enter Score": "",
	"Enter stop sequence": "",
	"Enter Top K": "",
	"Enter URL (e.g. http://127.0.0.1:7860/)": "",
	"Enter URL (e.g. http://localhost:11434)": "",
	"Enter Your Email": "",
	"Enter Your Full Name": "",
	"Enter Your Password": "",
	"Enter Your Role": "",
	"Experimental": "",
	"Export All Chats (All Users)": "",
	"Export Chats": "",
	"Export Documents Mapping": "",
	"Export Modelfiles": "",
	"Export Prompts": "",
	"Failed to create API Key.": "",
	"Failed to read clipboard contents": "",
	"February": "",
	"Feel free to add specific details": "",
	"File Mode": "",
	"File not found.": "",
	"Fingerprint spoofing detected: Unable to use initials as avatar. Defaulting to default profile image.": "",
	"Fluidly stream large external response chunks": "",
	"Focus chat input": "",
	"Followed instructions perfectly": "",
	"Format your variables using square brackets like this:": "",
	"From (Base Model)": "",
	"Full Screen Mode": "",
	"General": "",
	"General Settings": "",
	"Generation Info": "",
	"Good Response": "",
	"h:mm a": "",
	"has no conversations.": "",
	"Hello, {{name}}": "",
	"Help": "",
	"Hide": "",
	"Hide Additional Params": "",
	"How can I help you today?": "",
	"Hybrid Search": "",
	"Image Generation (Experimental)": "",
	"Image Generation Engine": "",
	"Image Settings": "",
	"Images": "",
	"Import Chats": "",
	"Import Documents Mapping": "",
	"Import Modelfiles": "",
	"Import Prompts": "",
	"Include `--api` flag when running stable-diffusion-webui": "",
	"Interface": "",
	"Invalid Tag": "",
	"January": "",
	"join our Discord for help.": "",
	"JSON": "",
	"July": "",
	"June": "",
	"JWT Expiration": "",
	"JWT Token": "",
	"Keep Alive": "",
	"Keyboard shortcuts": "",
	"Language": "",
	"Last Active": "",
	"Light": "",
	"Listening...": "",
	"LLMs can make mistakes. Verify important information.": "",
	"LTR": "",
	"Made by OpenWebUI Community": "",
	"Make sure to enclose them with": "",
	"Manage LiteLLM Models": "",
	"Manage Models": "",
	"Manage Ollama Models": "",
	"March": "",
	"Max Tokens": "",
	"Maximum of 3 models can be downloaded simultaneously. Please try again later.": "",
	"May": "",
	"Memories accessible by LLMs will be shown here.": "",
	"Memory": "",
	"Messages you send after creating your link won't be shared. Users with the URL will be able to view the shared chat.": "",
	"Minimum Score": "",
	"Mirostat": "",
	"Mirostat Eta": "",
	"Mirostat Tau": "",
	"MMMM DD, YYYY": "",
	"MMMM DD, YYYY HH:mm": "",
	"Model '{{modelName}}' has been successfully downloaded.": "",
	"Model '{{modelTag}}' is already in queue for downloading.": "",
	"Model {{modelId}} not found": "",
	"Model {{modelName}} already exists.": "",
	"Model filesystem path detected. Model shortname is required for update, cannot continue.": "",
	"Model Name": "",
	"Model not selected": "",
	"Model Tag Name": "",
	"Model Whitelisting": "",
	"Model(s) Whitelisted": "",
	"Modelfile": "",
	"Modelfile Advanced Settings": "",
	"Modelfile Content": "",
	"Modelfiles": "",
	"Models": "",
	"More": "",
	"Name": "",
	"Name Tag": "",
	"Name your modelfile": "",
	"New Chat": "",
	"New Password": "",
	"No results found": "",
	"No source available": "",
	"Not factually correct": "",
	"Not sure what to add?": "",
	"Not sure what to write? Switch to": "",
	"Note: If you set a minimum score, the search will only return documents with a score greater than or equal to the minimum score.": "",
	"Notifications": "",
	"November": "",
	"October": "",
	"Off": "",
	"Okay, Let's Go!": "",
	"OLED Dark": "",
	"Ollama": "",
	"Ollama Base URL": "",
	"Ollama Version": "",
	"On": "",
	"Only": "",
	"Only alphanumeric characters and hyphens are allowed in the command string.": "",
	"Oops! Hold tight! Your files are still in the processing oven. We're cooking them up to perfection. Please be patient and we'll let you know once they're ready.": "",
	"Oops! Looks like the URL is invalid. Please double-check and try again.": "",
	"Oops! You're using an unsupported method (frontend only). Please serve the WebUI from the backend.": "",
	"Open": "",
	"Open AI": "",
	"Open AI (Dall-E)": "",
	"Open new chat": "",
	"OpenAI": "",
	"OpenAI API": "",
	"OpenAI API Config": "",
	"OpenAI API Key is required.": "",
	"OpenAI URL/Key required.": "",
	"or": "",
	"Other": "",
	"Overview": "",
	"Parameters": "",
	"Password": "",
	"PDF document (.pdf)": "",
	"PDF Extract Images (OCR)": "",
	"pending": "",
	"Permission denied when accessing microphone: {{error}}": "",
	"Personalization": "",
	"Plain text (.txt)": "",
	"Playground": "",
	"Positive attitude": "",
	"Previous 30 days": "",
	"Previous 7 days": "",
	"Profile Image": "",
	"Prompt": "",
	"Prompt (e.g. Tell me a fun fact about the Roman Empire)": "",
	"Prompt Content": "",
	"Prompt suggestions": "",
	"Prompts": "",
	"Pull \"{{searchValue}}\" from Ollama.com": "",
	"Pull a model from Ollama.com": "",
	"Pull Progress": "",
	"Query Params": "",
	"RAG Template": "",
	"Raw Format": "",
	"Read Aloud": "",
	"Record voice": "",
	"Redirecting you to OpenWebUI Community": "",
	"Refused when it shouldn't have": "",
	"Regenerate": "",
	"Release Notes": "",
	"Remove": "",
	"Remove Model": "",
	"Rename": "",
	"Repeat Last N": "",
	"Repeat Penalty": "",
	"Request Mode": "",
	"Reranking Model": "",
	"Reranking model disabled": "",
	"Reranking model set to \"{{reranking_model}}\"": "",
	"Reset Vector Storage": "",
	"Response AutoCopy to Clipboard": "",
	"Role": "",
	"Rosé Pine": "",
	"Rosé Pine Dawn": "",
	"RTL": "",
	"Save": "",
	"Save & Create": "",
	"Save & Update": "",
	"Saving chat logs directly to your browser's storage is no longer supported. Please take a moment to download and delete your chat logs by clicking the button below. Don't worry, you can easily re-import your chat logs to the backend through": "",
	"Scan": "",
	"Scan complete!": "",
	"Scan for documents from {{path}}": "",
	"Search": "",
	"Search a model": "",
	"Search Documents": "",
	"Search Prompts": "",
	"See readme.md for instructions": "",
	"See what's new": "",
	"Seed": "",
	"Select a mode": "",
	"Select a model": "",
	"Select an Ollama instance": "",
<<<<<<< HEAD
=======
	"Select model": "",
	"Send": "",
>>>>>>> 7068ea92
	"Send a Message": "",
	"Send message": "",
	"September": "",
	"Server connection verified": "",
	"Set as default": "",
	"Set Default Model": "",
	"Set embedding model (e.g. {{model}})": "",
	"Set Image Size": "",
	"Set Model": "",
	"Set reranking model (e.g. {{model}})": "",
	"Set Steps": "",
	"Set Title Auto-Generation Model": "",
	"Set Voice": "",
	"Set Model": "",
	"Settings": "",
	"Settings saved successfully!": "",
	"Share": "",
	"Share Chat": "",
	"Share to OpenWebUI Community": "",
	"short-summary": "",
	"Show": "",
	"Show Additional Params": "",
	"Show shortcuts": "",
	"Showcased creativity": "",
	"sidebar": "",
	"Sign in": "",
	"Sign Out": "",
	"Sign up": "",
	"Signing in": "",
	"Source": "",
	"Speech recognition error: {{error}}": "",
	"Speech-to-Text Engine": "",
	"SpeechRecognition API is not supported in this browser.": "",
	"Stop Sequence": "",
	"STT Settings": "",
	"Submit": "",
	"Subtitle (e.g. about the Roman Empire)": "",
	"Success": "",
	"Successfully updated.": "",
	"Suggested": "",
	"Symbol startup prompt": "",
	"Symbol startup prompt to activate RAG": "",
	"Symbol startup prompt to activate Chat Prompts": "",
	"Symbol startup prompt to activate Specific Models": "",
	"Sync All": "",
	"System": "",
	"System Prompt": "",
	"Tags": "",
	"Tell us more:": "",
	"Temperature": "",
	"Template": "",
	"Text Completion": "",
	"Text-to-Speech Engine": "",
	"Tfs Z": "",
	"Thanks for your feedback!": "",
	"The score should be a value between 0.0 (0%) and 1.0 (100%).": "",
	"Theme": "",
	"This ensures that your valuable conversations are securely saved to your backend database. Thank you!": "",
	"This setting does not sync across browsers or devices.": "",
	"Thorough explanation": "",
	"Tip: Update multiple variable slots consecutively by pressing the tab key in the chat input after each replacement.": "",
	"Title": "",
	"Title (e.g. Tell me a fun fact)": "",
	"Title Auto-Generation": "",
	"Title cannot be an empty string.": "",
	"Title Generation Prompt": "",
	"to": "",
	"To access the available model names for downloading,": "",
	"To access the GGUF models available for downloading,": "",
	"to chat input.": "",
	"Today": "",
	"Toggle settings": "",
	"Toggle sidebar": "",
	"Top K": "",
	"Top P": "",
	"Trouble accessing Ollama?": "",
	"TTS Settings": "",
	"Type Hugging Face Resolve (Download) URL": "",
	"Uh-oh! There was an issue connecting to {{provider}}.": "",
	"Unknown File Type '{{file_type}}', but accepting and treating as plain text": "",
	"Update and Copy Link": "",
	"Update password": "",
	"Upload a GGUF model": "",
	"Upload files": "",
	"Upload Progress": "",
	"URL Mode": "",
	"Use '#' in the prompt input to load and select your documents.": "",
	"Use Gravatar": "",
	"Use Initials": "",
	"user": "",
	"User Permissions": "",
	"Users": "",
	"Utilize": "",
	"Valid time units:": "",
	"variable": "",
	"variable to have them replaced with clipboard content.": "",
	"Version": "",
	"Warning: If you update or change your embedding model, you will need to re-import all documents.": "",
	"Web": "",
	"Web Loader Settings": "",
	"Web Params": "",
	"Webhook URL": "",
	"WebUI Add-ons": "",
	"WebUI Settings": "",
	"WebUI will make requests to": "",
	"What’s New in": "",
	"When history is turned off, new chats on this browser won't appear in your history on any of your devices.": "",
	"Whisper (Local)": "",
	"Workspace": "",
	"Write a prompt suggestion (e.g. Who are you?)": "",
	"Write a summary in 50 words that summarizes [topic or keyword].": "",
	"Yesterday": "",
	"You": "",
	"You have no archived conversations.": "",
	"You have shared this chat": "",
	"You're a helpful assistant.": "",
	"You're now logged in.": "",
	"Youtube": "",
	"Youtube Loader Settings": ""
}<|MERGE_RESOLUTION|>--- conflicted
+++ resolved
@@ -381,11 +381,8 @@
 	"Select a mode": "",
 	"Select a model": "",
 	"Select an Ollama instance": "",
-<<<<<<< HEAD
-=======
 	"Select model": "",
 	"Send": "",
->>>>>>> 7068ea92
 	"Send a Message": "",
 	"Send message": "",
 	"September": "",
