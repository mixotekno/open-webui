--- conflicted
+++ resolved
@@ -49,10 +49,7 @@
 	"Archived Chats": "Архівовані чати",
 	"are allowed - Activate this command by typing": "дозволено - активізуйте цю команду набором",
 	"Are you sure?": "Ви впевнені?",
-<<<<<<< HEAD
-=======
 	"Attach file": "Прикріпити файл",
->>>>>>> 7068ea92
 	"Attention to detail": "Увага до деталей",
 	"Audio": "Аудіо",
 	"August": "Серпень",
@@ -250,7 +247,6 @@
 	"Language": "Мова",
 	"Last Active": "Остання активність",
 	"Light": "Світла",
-	"OLED Dark": "OLED Темний",
 	"Listening...": "Слухаю...",
 	"LLMs can make mistakes. Verify important information.": "LLMs можуть помилятися. Перевірте важливу інформацію.",
 	"LTR": "",
@@ -304,14 +300,9 @@
 	"October": "Жовтень",
 	"Off": "Вимк",
 	"Okay, Let's Go!": "Гаразд, давайте почнемо!",
-<<<<<<< HEAD
-	"Ollama": "",
-	"Ollama Base URL": "Основна URL-адреса Ollama",
-=======
 	"OLED Dark": "Темний OLED",
 	"Ollama": "Ollama",
 	"Ollama Base URL": "URL-адреса Ollama",
->>>>>>> 7068ea92
 	"Ollama Version": "Версія Ollama",
 	"On": "Увімк",
 	"Only": "Тільки",
@@ -393,11 +384,8 @@
 	"Select a mode": "Оберіть режим",
 	"Select a model": "Виберіть модель",
 	"Select an Ollama instance": "Виберіть екземпляр Ollama",
-<<<<<<< HEAD
-=======
 	"Select model": "Вибрати модель",
 	"Send": "",
->>>>>>> 7068ea92
 	"Send a Message": "Надіслати повідомлення",
 	"Send message": "Надіслати повідомлення",
 	"September": "Вересень",
@@ -437,13 +425,6 @@
 	"Success": "Успіх",
 	"Successfully updated.": "Успішно оновлено.",
 	"Suggested": "Запропоновано",
-<<<<<<< HEAD
-	"Symbol startup prompt": "Символ запуску",
-	"Symbol startup prompt to activate RAG": "Символ запуску для активації RAG",
-	"Symbol startup prompt to activate Chat Prompts": "Символ запуску для активізації чату",
-	"Symbol startup prompt to activate Specific Models": "Символ запуску для активації конкретних моделей",
-=======
->>>>>>> 7068ea92
 	"Sync All": "Синхронізувати все",
 	"System": "Система",
 	"System Prompt": "Системний промт",
@@ -517,12 +498,7 @@
 	"You have shared this chat": "Ви поділилися цим чатом",
 	"You're a helpful assistant.": "Ви корисний асистент.",
 	"You're now logged in.": "Ви увійшли в систему.",
-<<<<<<< HEAD
-	"Youtube": "",
 	"Model Status": "Статус моделі",
-	"Youtube Loader Settings": ""
-=======
 	"Youtube": "Youtube",
 	"Youtube Loader Settings": "Налаштування завантажувача Youtube"
->>>>>>> 7068ea92
 }