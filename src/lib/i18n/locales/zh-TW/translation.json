--- conflicted
+++ resolved
@@ -387,7 +387,6 @@
 	"Set Default Model": "設定預設模型",
 	"Set embedding model (e.g. {{model}})": "",
 	"Set Image Size": "設定圖片大小",
-	"Set Model": "設定模型",
 	"Set reranking model (e.g. {{model}})": "",
 	"Set Steps": "設定步數",
 	"Set Title Auto-Generation Model": "設定自動生成標題用模型",
@@ -492,9 +491,6 @@
 	"You're a helpful assistant.": "你是一位善於協助他人的助手。",
 	"You're now logged in.": "已登入。",
 	"Youtube": "",
-<<<<<<< HEAD
-	"Model Status": "模型狀態"
-=======
+	"Model Status": "模型狀態",
 	"Youtube Loader Settings": ""
->>>>>>> 90503be2
 }