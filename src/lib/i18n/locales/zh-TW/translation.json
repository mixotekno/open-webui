--- conflicted
+++ resolved
@@ -393,11 +393,7 @@
 	"October": "10 月",
 	"Off": "關閉",
 	"Okay, Let's Go!": "好的，啟動吧！",
-<<<<<<< HEAD
 	"OLED Dark": "暗黑色",
-=======
-	"OLED Dark": "OLED 深色",
->>>>>>> b0724811
 	"Ollama": "Ollama",
 	"Ollama API": "Ollama API",
 	"Ollama API disabled": "Ollama API 已停用",
@@ -664,12 +660,8 @@
 	"You have shared this chat": "您已分享此聊天",
 	"You're a helpful assistant.": "您是一位善於協助他人的助手。",
 	"You're now logged in.": "已登入。",
-<<<<<<< HEAD
 	"Model Status": "模型狀態",
-	"Your account status is currently pending activation.": "",
-=======
 	"Your account status is currently pending activation.": "您的帳號狀態目前待啟用。",
->>>>>>> b0724811
 	"Youtube": "Youtube",
 	"Youtube Loader Settings": "Youtube 載入器設定"
 }