--- conflicted
+++ resolved
@@ -75,13 +75,7 @@
 						/>
 
 						<div class="text-xs text-gray-500">
-<<<<<<< HEAD
-							ⓘ {$i18n.t(
-								'Refer to yourself as "User" (e.g., "User is learning Spanish")'
-							)}
-=======
 							ⓘ {$i18n.t('Refer to yourself as "User" (e.g., "User is learning Spanish")')}
->>>>>>> 72e1615f
 						</div>
 					</div>
 
