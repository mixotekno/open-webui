--- conflicted
+++ resolved
@@ -1,12 +1,8 @@
 <script lang="ts">
 	import Bolt from '$lib/components/icons/Bolt.svelte';
-<<<<<<< HEAD
-	import {getContext, onMount } from 'svelte';
-=======
 	import { onMount, getContext } from 'svelte';
 
 	const i18n = getContext('i18n');
->>>>>>> 90503be2
 
 	export let submitPrompt: Function;
 	export let suggestionPrompts = [];
@@ -34,7 +30,6 @@
 			});
 		}
 	});
-	const i18n = getContext('i18n');
 </script>
 
 {#if prompts.length > 0}
