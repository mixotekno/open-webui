import re
from typing import Annotated
import uuid

from aiohttp.hdrs import USER_AGENT

from open_webui.utils.logger import AuditLogger
from open_webui.apps.webui.models.auths import (
    AddUserForm,
    ApiKey,
    Auths,
    SigninForm,
    SigninResponse,
    SignupForm,
    UpdatePasswordForm,
    UpdateProfileForm,
    UserResponse,
)
from open_webui.apps.webui.models.users import Users
from open_webui.config import WEBUI_AUTH
from open_webui.constants import AUDIT_EVENT, ERROR_MESSAGES, WEBHOOK_MESSAGES
from open_webui.env import (
    WEBUI_AUTH_TRUSTED_EMAIL_HEADER,
    WEBUI_AUTH_TRUSTED_NAME_HEADER,
    WEBUI_SESSION_COOKIE_SAME_SITE,
    WEBUI_SESSION_COOKIE_SECURE,
)
from fastapi import APIRouter, Depends, HTTPException, Header, Request, status
from fastapi.responses import Response
from pydantic import BaseModel
from open_webui.utils.misc import parse_duration, validate_email_format
from open_webui.utils.utils import (
    create_api_key,
    create_token,
    get_admin_user,
<<<<<<< HEAD
    get_audit_logger,
=======
    get_verified_user,
>>>>>>> cf24a65c
    get_current_user,
    get_password_hash,
)
from open_webui.utils.webhook import post_webhook

router = APIRouter()

############################
# GetSessionUser
############################


@router.get("/", response_model=UserResponse)
async def get_session_user(
    request: Request, response: Response, user=Depends(get_current_user)
):
    token = create_token(
        data={"id": user.id},
        expires_delta=parse_duration(request.app.state.config.JWT_EXPIRES_IN),
    )

    # Set the cookie token
    response.set_cookie(
        key="token",
        value=token,
        httponly=True,  # Ensures the cookie is not accessible via JavaScript
        samesite=WEBUI_SESSION_COOKIE_SAME_SITE, 
        secure=WEBUI_SESSION_COOKIE_SECURE,        
    )

    return {
        "id": user.id,
        "email": user.email,
        "name": user.name,
        "role": user.role,
        "profile_image_url": user.profile_image_url,
    }


############################
# Update Profile
############################


@router.post("/update/profile", response_model=UserResponse)
async def update_profile(
<<<<<<< HEAD
    request: Request,
    form_data: UpdateProfileForm,
    session_user=Depends(get_current_user),
    audit_logger: AuditLogger = Depends(get_audit_logger),
=======
    form_data: UpdateProfileForm, session_user=Depends(get_verified_user)
>>>>>>> cf24a65c
):
    if session_user:
        user = Users.update_user_by_id(
            session_user.id,
            {"profile_image_url": form_data.profile_image_url, "name": form_data.name},
        )
        if user:
            audit_logger.write(
                AUDIT_EVENT.USER_UPDATED, user, request_uri=str(request.url)
            )
            return user
        else:
            raise HTTPException(400, detail=ERROR_MESSAGES.DEFAULT())
    else:
        raise HTTPException(400, detail=ERROR_MESSAGES.INVALID_CRED)


############################
# Update Password
############################


@router.post("/update/password", response_model=bool)
async def update_password(
    request: Request,
    form_data: UpdatePasswordForm,
    session_user=Depends(get_current_user),
    audit_logger: AuditLogger = Depends(get_audit_logger),
):
    if WEBUI_AUTH_TRUSTED_EMAIL_HEADER:
        raise HTTPException(400, detail=ERROR_MESSAGES.ACTION_PROHIBITED)
    if session_user:
        user = Auths.authenticate_user(session_user.email, form_data.password)

        if user:
            audit_logger.write(
                AUDIT_EVENT.USER_PASSWORD_CHANGED, user, request_uri=str(request.url)
            )
            hashed = get_password_hash(form_data.new_password)
            return Auths.update_user_password_by_id(user.id, hashed)
        else:
            raise HTTPException(400, detail=ERROR_MESSAGES.INVALID_PASSWORD)
    else:
        raise HTTPException(400, detail=ERROR_MESSAGES.INVALID_CRED)


############################
# SignIn
############################


@router.post("/signin", response_model=SigninResponse)
async def signin(request: Request, response: Response, form_data: SigninForm):
    if WEBUI_AUTH_TRUSTED_EMAIL_HEADER:
        if WEBUI_AUTH_TRUSTED_EMAIL_HEADER not in request.headers:
            raise HTTPException(400, detail=ERROR_MESSAGES.INVALID_TRUSTED_HEADER)

        trusted_email = request.headers[WEBUI_AUTH_TRUSTED_EMAIL_HEADER].lower()
        trusted_name = trusted_email
        if WEBUI_AUTH_TRUSTED_NAME_HEADER:
            trusted_name = request.headers.get(
                WEBUI_AUTH_TRUSTED_NAME_HEADER, trusted_email
            )
        if not Users.get_user_by_email(trusted_email.lower()):
            await signup(
                request,
                response,
                SignupForm(
                    email=trusted_email, password=str(uuid.uuid4()), name=trusted_name
                ),
            )
        user = Auths.authenticate_user_by_trusted_header(trusted_email)
    elif WEBUI_AUTH == False:
        admin_email = "admin@localhost"
        admin_password = "admin"

        if Users.get_user_by_email(admin_email.lower()):
            user = Auths.authenticate_user(admin_email.lower(), admin_password)
        else:
            if Users.get_num_users() != 0:
                raise HTTPException(400, detail=ERROR_MESSAGES.EXISTING_USERS)

            await signup(
                request,
                response,
                SignupForm(email=admin_email, password=admin_password, name="User"),
            )

            user = Auths.authenticate_user(admin_email.lower(), admin_password)
    else:
        user = Auths.authenticate_user(form_data.email.lower(), form_data.password)

    if user:
        token = create_token(
            data={"id": user.id},
            expires_delta=parse_duration(request.app.state.config.JWT_EXPIRES_IN),
        )

        # Set the cookie token
        response.set_cookie(
            key="token",
            value=token,
            httponly=True,  # Ensures the cookie is not accessible via JavaScript
            samesite=WEBUI_SESSION_COOKIE_SAME_SITE, 
            secure=WEBUI_SESSION_COOKIE_SECURE,            
        )

        return {
            "token": token,
            "token_type": "Bearer",
            "id": user.id,
            "email": user.email,
            "name": user.name,
            "role": user.role,
            "profile_image_url": user.profile_image_url,
        }
    else:
        raise HTTPException(400, detail=ERROR_MESSAGES.INVALID_CRED)


############################
# SignUp
############################


@router.post("/signup", response_model=SigninResponse)
async def signup(request: Request, response: Response, form_data: SignupForm):
    if WEBUI_AUTH:
        if (
            not request.app.state.config.ENABLE_SIGNUP
            or not request.app.state.config.ENABLE_LOGIN_FORM
        ):
            raise HTTPException(
                status.HTTP_403_FORBIDDEN, detail=ERROR_MESSAGES.ACCESS_PROHIBITED
            )
    else:
        if Users.get_num_users() != 0:
            raise HTTPException(
                status.HTTP_403_FORBIDDEN, detail=ERROR_MESSAGES.ACCESS_PROHIBITED
            )

    if not validate_email_format(form_data.email.lower()):
        raise HTTPException(
            status.HTTP_400_BAD_REQUEST, detail=ERROR_MESSAGES.INVALID_EMAIL_FORMAT
        )

    if Users.get_user_by_email(form_data.email.lower()):
        raise HTTPException(400, detail=ERROR_MESSAGES.EMAIL_TAKEN)

    try:
        role = (
            "admin"
            if Users.get_num_users() == 0
            else request.app.state.config.DEFAULT_USER_ROLE
        )
        hashed = get_password_hash(form_data.password)
        user = Auths.insert_new_auth(
            form_data.email.lower(),
            hashed,
            form_data.name,
            form_data.profile_image_url,
            role,
        )

        if user:
            token = create_token(
                data={"id": user.id},
                expires_delta=parse_duration(request.app.state.config.JWT_EXPIRES_IN),
            )

            # Set the cookie token
            response.set_cookie(
                key="token",
                value=token,
                httponly=True,  # Ensures the cookie is not accessible via JavaScript
                samesite=WEBUI_SESSION_COOKIE_SAME_SITE, 
                secure=WEBUI_SESSION_COOKIE_SECURE,                
            )

            if request.app.state.config.WEBHOOK_URL:
                post_webhook(
                    request.app.state.config.WEBHOOK_URL,
                    WEBHOOK_MESSAGES.USER_SIGNUP(user.name),
                    {
                        "action": "signup",
                        "message": WEBHOOK_MESSAGES.USER_SIGNUP(user.name),
                        "user": user.model_dump_json(exclude_none=True),
                    },
                )

            return {
                "token": token,
                "token_type": "Bearer",
                "id": user.id,
                "email": user.email,
                "name": user.name,
                "role": user.role,
                "profile_image_url": user.profile_image_url,
            }
        else:
            raise HTTPException(500, detail=ERROR_MESSAGES.CREATE_USER_ERROR)
    except Exception as err:
        raise HTTPException(500, detail=ERROR_MESSAGES.DEFAULT(err))


############################
# AddUser
############################


@router.post("/add", response_model=SigninResponse)
async def add_user(
    request: Request,
    form_data: AddUserForm,
    user=Depends(get_admin_user),
    audit_logger: AuditLogger = Depends(get_audit_logger),
    user_agent: Annotated[str | None, Header()] = None,
):
    admin_user = user
    if not validate_email_format(form_data.email.lower()):
        raise HTTPException(
            status.HTTP_400_BAD_REQUEST, detail=ERROR_MESSAGES.INVALID_EMAIL_FORMAT
        )

    if Users.get_user_by_email(form_data.email.lower()):
        raise HTTPException(400, detail=ERROR_MESSAGES.EMAIL_TAKEN)

    try:
        hashed = get_password_hash(form_data.password)
        user = Auths.insert_new_auth(
            form_data.email.lower(),
            hashed,
            form_data.name,
            form_data.profile_image_url,
            form_data.role,
        )

        source_ip = request.client.host if request.client else None
        if user:
            token = create_token(data={"id": user.id})
            audit_logger.write(
                AUDIT_EVENT.ENTITY_CREATED,
                user,
                object_type="USER",
                admin=user,
                source_ip=source_ip,
                request_uri=str(request.url),
                user_agent=user_agent,
            )
            return {
                "token": token,
                "token_type": "Bearer",
                "id": user.id,
                "email": user.email,
                "name": user.name,
                "role": user.role,
                "profile_image_url": user.profile_image_url,
            }
        else:
            raise HTTPException(500, detail=ERROR_MESSAGES.CREATE_USER_ERROR)
    except Exception as err:
        raise HTTPException(500, detail=ERROR_MESSAGES.DEFAULT(err))


############################
# GetAdminDetails
############################


@router.get("/admin/details")
async def get_admin_details(request: Request, user=Depends(get_current_user)):
    if request.app.state.config.SHOW_ADMIN_DETAILS:
        admin_email = request.app.state.config.ADMIN_EMAIL
        admin_name = None

        print(admin_email, admin_name)

        if admin_email:
            admin = Users.get_user_by_email(admin_email)
            if admin:
                admin_name = admin.name
        else:
            admin = Users.get_first_user()
            if admin:
                admin_email = admin.email
                admin_name = admin.name

        return {
            "name": admin_name,
            "email": admin_email,
        }
    else:
        raise HTTPException(400, detail=ERROR_MESSAGES.ACTION_PROHIBITED)


############################
# ToggleSignUp
############################


@router.get("/admin/config")
async def get_admin_config(request: Request, user=Depends(get_admin_user)):
    return {
        "SHOW_ADMIN_DETAILS": request.app.state.config.SHOW_ADMIN_DETAILS,
        "ENABLE_SIGNUP": request.app.state.config.ENABLE_SIGNUP,
        "DEFAULT_USER_ROLE": request.app.state.config.DEFAULT_USER_ROLE,
        "JWT_EXPIRES_IN": request.app.state.config.JWT_EXPIRES_IN,
        "ENABLE_COMMUNITY_SHARING": request.app.state.config.ENABLE_COMMUNITY_SHARING,
        "ENABLE_MESSAGE_RATING": request.app.state.config.ENABLE_MESSAGE_RATING,
    }


class AdminConfig(BaseModel):
    SHOW_ADMIN_DETAILS: bool
    ENABLE_SIGNUP: bool
    DEFAULT_USER_ROLE: str
    JWT_EXPIRES_IN: str
    ENABLE_COMMUNITY_SHARING: bool
    ENABLE_MESSAGE_RATING: bool


@router.post("/admin/config")
async def update_admin_config(
    request: Request,
    form_data: AdminConfig,
    user=Depends(get_admin_user),
    audit_logger: AuditLogger = Depends(get_audit_logger),
):
    request.app.state.config.SHOW_ADMIN_DETAILS = form_data.SHOW_ADMIN_DETAILS
    request.app.state.config.ENABLE_SIGNUP = form_data.ENABLE_SIGNUP

    if form_data.DEFAULT_USER_ROLE in ["pending", "user", "admin"]:
        request.app.state.config.DEFAULT_USER_ROLE = form_data.DEFAULT_USER_ROLE

    pattern = r"^(-1|0|(-?\d+(\.\d+)?)(ms|s|m|h|d|w))$"

    # Check if the input string matches the pattern
    if re.match(pattern, form_data.JWT_EXPIRES_IN):
        request.app.state.config.JWT_EXPIRES_IN = form_data.JWT_EXPIRES_IN

    request.app.state.config.ENABLE_COMMUNITY_SHARING = (
        form_data.ENABLE_COMMUNITY_SHARING
    )
    request.app.state.config.ENABLE_MESSAGE_RATING = form_data.ENABLE_MESSAGE_RATING

    updated_admin_config = {
        "SHOW_ADMIN_DETAILS": request.app.state.config.SHOW_ADMIN_DETAILS,
        "ENABLE_SIGNUP": request.app.state.config.ENABLE_SIGNUP,
        "DEFAULT_USER_ROLE": request.app.state.config.DEFAULT_USER_ROLE,
        "JWT_EXPIRES_IN": request.app.state.config.JWT_EXPIRES_IN,
        "ENABLE_COMMUNITY_SHARING": request.app.state.config.ENABLE_COMMUNITY_SHARING,
        "ENABLE_MESSAGE_RATING": request.app.state.config.ENABLE_MESSAGE_RATING,
    }
    audit_logger.write(
        AUDIT_EVENT.CONFIG_UPDATED,
        admin=user,
        extra={"updated_config": update_admin_config},
    )
    return updated_admin_config


############################
# API Key
############################


# create api key
@router.post("/api_key", response_model=ApiKey)
async def create_api_key_(
    request: Request,
    user=Depends(get_current_user),
    audit_logger: AuditLogger = Depends(get_audit_logger),
):
    api_key = create_api_key()
    success = Users.update_user_api_key_by_id(user.id, api_key)
    if success:
        audit_logger.write(
            AUDIT_EVENT.USER_CREATED_API_KEY, user, request_uri=str(request.url)
        )
        return {
            "api_key": api_key,
        }
    else:
        raise HTTPException(500, detail=ERROR_MESSAGES.CREATE_API_KEY_ERROR)


# delete api key
@router.delete("/api_key", response_model=bool)
async def delete_api_key(
    request: Request,
    user=Depends(get_current_user),
    audit_logger: AuditLogger = Depends(get_audit_logger),
):
    success = Users.update_user_api_key_by_id(user.id, None)
    audit_logger.write(
        AUDIT_EVENT.USER_DELETED_API_KEY, user, request_uri=str(request.url)
    )
    return success


# get api key
@router.get("/api_key", response_model=ApiKey)
async def get_api_key(user=Depends(get_current_user)):
    api_key = Users.get_user_api_key_by_id(user.id)
    if api_key:
        return {
            "api_key": api_key,
        }
    else:
        raise HTTPException(404, detail=ERROR_MESSAGES.API_KEY_NOT_FOUND)<|MERGE_RESOLUTION|>--- conflicted
+++ resolved
@@ -33,11 +33,8 @@
     create_api_key,
     create_token,
     get_admin_user,
-<<<<<<< HEAD
     get_audit_logger,
-=======
     get_verified_user,
->>>>>>> cf24a65c
     get_current_user,
     get_password_hash,
 )
@@ -84,14 +81,11 @@
 
 @router.post("/update/profile", response_model=UserResponse)
 async def update_profile(
-<<<<<<< HEAD
     request: Request,
     form_data: UpdateProfileForm,
     session_user=Depends(get_current_user),
     audit_logger: AuditLogger = Depends(get_audit_logger),
-=======
     form_data: UpdateProfileForm, session_user=Depends(get_verified_user)
->>>>>>> cf24a65c
 ):
     if session_user:
         user = Users.update_user_by_id(
