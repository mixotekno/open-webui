# TODO: Merge this with the webui_app and make it a single app

import json
import logging
import mimetypes
import os
import shutil

import uuid
from datetime import datetime
from pathlib import Path
from typing import Iterator, Optional, Sequence, Union

from fastapi import (
    Depends,
    FastAPI,
    File,
    Form,
    HTTPException,
    Request,
    UploadFile,
    status,
)
from fastapi.middleware.cors import CORSMiddleware
from pydantic import BaseModel

<<<<<<< HEAD
from open_webui.utils.logger import AuditLogger
=======

from open_webui.apps.webui.models.knowledge import Knowledges

>>>>>>> cf24a65c
from open_webui.apps.retrieval.vector.connector import VECTOR_DB_CLIENT

# Document loaders
from open_webui.apps.retrieval.loaders.main import Loader

# Web search engines
from open_webui.apps.retrieval.web.main import SearchResult
from open_webui.apps.retrieval.web.utils import get_web_loader
from open_webui.apps.retrieval.web.brave import search_brave
from open_webui.apps.retrieval.web.duckduckgo import search_duckduckgo
from open_webui.apps.retrieval.web.google_pse import search_google_pse
from open_webui.apps.retrieval.web.jina_search import search_jina
from open_webui.apps.retrieval.web.searchapi import search_searchapi
from open_webui.apps.retrieval.web.searxng import search_searxng
from open_webui.apps.retrieval.web.serper import search_serper
from open_webui.apps.retrieval.web.serply import search_serply
from open_webui.apps.retrieval.web.serpstack import search_serpstack
from open_webui.apps.retrieval.web.tavily import search_tavily


from open_webui.apps.retrieval.utils import (
    get_embedding_function,
    get_model_path,
    query_collection,
    query_collection_with_hybrid_search,
    query_doc,
    query_doc_with_hybrid_search,
)

from open_webui.apps.webui.models.files import Files
from open_webui.config import (
    BRAVE_SEARCH_API_KEY,
    TIKTOKEN_ENCODING_NAME,
    RAG_TEXT_SPLITTER,
    CHUNK_OVERLAP,
    CHUNK_SIZE,
    CONTENT_EXTRACTION_ENGINE,
    CORS_ALLOW_ORIGIN,
    ENABLE_RAG_HYBRID_SEARCH,
    ENABLE_RAG_LOCAL_WEB_FETCH,
    ENABLE_RAG_WEB_LOADER_SSL_VERIFICATION,
    ENABLE_RAG_WEB_SEARCH,
    ENV,
    GOOGLE_PSE_API_KEY,
    GOOGLE_PSE_ENGINE_ID,
    PDF_EXTRACT_IMAGES,
    RAG_EMBEDDING_ENGINE,
    RAG_EMBEDDING_MODEL,
    RAG_EMBEDDING_MODEL_AUTO_UPDATE,
    RAG_EMBEDDING_MODEL_TRUST_REMOTE_CODE,
    RAG_EMBEDDING_BATCH_SIZE,
    RAG_FILE_MAX_COUNT,
    RAG_FILE_MAX_SIZE,
    RAG_OPENAI_API_BASE_URL,
    RAG_OPENAI_API_KEY,
    RAG_RELEVANCE_THRESHOLD,
    RAG_RERANKING_MODEL,
    RAG_RERANKING_MODEL_AUTO_UPDATE,
    RAG_RERANKING_MODEL_TRUST_REMOTE_CODE,
    DEFAULT_RAG_TEMPLATE,
    RAG_TEMPLATE,
    RAG_TOP_K,
    RAG_WEB_SEARCH_CONCURRENT_REQUESTS,
    RAG_WEB_SEARCH_DOMAIN_FILTER_LIST,
    RAG_WEB_SEARCH_ENGINE,
    RAG_WEB_SEARCH_RESULT_COUNT,
    SEARCHAPI_API_KEY,
    SEARCHAPI_ENGINE,
    SEARXNG_QUERY_URL,
    SERPER_API_KEY,
    SERPLY_API_KEY,
    SERPSTACK_API_KEY,
    SERPSTACK_HTTPS,
    TAVILY_API_KEY,
    TIKA_SERVER_URL,
    UPLOAD_DIR,
    YOUTUBE_LOADER_LANGUAGE,
    AppConfig,
)
from open_webui.constants import AUDIT_EVENT, ERROR_MESSAGES
from open_webui.env import SRC_LOG_LEVELS, DEVICE_TYPE, DOCKER
from open_webui.utils.misc import (
    calculate_sha256,
    calculate_sha256_string,
    extract_folders_after_data_docs,
    sanitize_filename,
)
from open_webui.utils.utils import get_admin_user, get_audit_logger, get_verified_user

from langchain.text_splitter import RecursiveCharacterTextSplitter, TokenTextSplitter
from langchain_community.document_loaders import (
    YoutubeLoader,
)
from langchain_core.documents import Document


log = logging.getLogger(__name__)
log.setLevel(SRC_LOG_LEVELS["RAG"])

app = FastAPI()

app.state.config = AppConfig()

app.state.config.TOP_K = RAG_TOP_K
app.state.config.RELEVANCE_THRESHOLD = RAG_RELEVANCE_THRESHOLD
app.state.config.FILE_MAX_SIZE = RAG_FILE_MAX_SIZE
app.state.config.FILE_MAX_COUNT = RAG_FILE_MAX_COUNT

app.state.config.ENABLE_RAG_HYBRID_SEARCH = ENABLE_RAG_HYBRID_SEARCH
app.state.config.ENABLE_RAG_WEB_LOADER_SSL_VERIFICATION = (
    ENABLE_RAG_WEB_LOADER_SSL_VERIFICATION
)

app.state.config.CONTENT_EXTRACTION_ENGINE = CONTENT_EXTRACTION_ENGINE
app.state.config.TIKA_SERVER_URL = TIKA_SERVER_URL

app.state.config.TEXT_SPLITTER = RAG_TEXT_SPLITTER
app.state.config.TIKTOKEN_ENCODING_NAME = TIKTOKEN_ENCODING_NAME

app.state.config.CHUNK_SIZE = CHUNK_SIZE
app.state.config.CHUNK_OVERLAP = CHUNK_OVERLAP

app.state.config.RAG_EMBEDDING_ENGINE = RAG_EMBEDDING_ENGINE
app.state.config.RAG_EMBEDDING_MODEL = RAG_EMBEDDING_MODEL
app.state.config.RAG_EMBEDDING_BATCH_SIZE = RAG_EMBEDDING_BATCH_SIZE
app.state.config.RAG_RERANKING_MODEL = RAG_RERANKING_MODEL
app.state.config.RAG_TEMPLATE = RAG_TEMPLATE

app.state.config.OPENAI_API_BASE_URL = RAG_OPENAI_API_BASE_URL
app.state.config.OPENAI_API_KEY = RAG_OPENAI_API_KEY

app.state.config.PDF_EXTRACT_IMAGES = PDF_EXTRACT_IMAGES

app.state.config.YOUTUBE_LOADER_LANGUAGE = YOUTUBE_LOADER_LANGUAGE
app.state.YOUTUBE_LOADER_TRANSLATION = None


app.state.config.ENABLE_RAG_WEB_SEARCH = ENABLE_RAG_WEB_SEARCH
app.state.config.RAG_WEB_SEARCH_ENGINE = RAG_WEB_SEARCH_ENGINE
app.state.config.RAG_WEB_SEARCH_DOMAIN_FILTER_LIST = RAG_WEB_SEARCH_DOMAIN_FILTER_LIST

app.state.config.SEARXNG_QUERY_URL = SEARXNG_QUERY_URL
app.state.config.GOOGLE_PSE_API_KEY = GOOGLE_PSE_API_KEY
app.state.config.GOOGLE_PSE_ENGINE_ID = GOOGLE_PSE_ENGINE_ID
app.state.config.BRAVE_SEARCH_API_KEY = BRAVE_SEARCH_API_KEY
app.state.config.SERPSTACK_API_KEY = SERPSTACK_API_KEY
app.state.config.SERPSTACK_HTTPS = SERPSTACK_HTTPS
app.state.config.SERPER_API_KEY = SERPER_API_KEY
app.state.config.SERPLY_API_KEY = SERPLY_API_KEY
app.state.config.TAVILY_API_KEY = TAVILY_API_KEY
app.state.config.SEARCHAPI_API_KEY = SEARCHAPI_API_KEY
app.state.config.SEARCHAPI_ENGINE = SEARCHAPI_ENGINE
app.state.config.RAG_WEB_SEARCH_RESULT_COUNT = RAG_WEB_SEARCH_RESULT_COUNT
app.state.config.RAG_WEB_SEARCH_CONCURRENT_REQUESTS = RAG_WEB_SEARCH_CONCURRENT_REQUESTS


def update_embedding_model(
    embedding_model: str,
    auto_update: bool = False,
):
    if embedding_model and app.state.config.RAG_EMBEDDING_ENGINE == "":
        from sentence_transformers import SentenceTransformer

        app.state.sentence_transformer_ef = SentenceTransformer(
            get_model_path(embedding_model, auto_update),
            device=DEVICE_TYPE,
            trust_remote_code=RAG_EMBEDDING_MODEL_TRUST_REMOTE_CODE,
        )
    else:
        app.state.sentence_transformer_ef = None


def update_reranking_model(
    reranking_model: str,
    auto_update: bool = False,
):
    if reranking_model:
        if any(model in reranking_model for model in ["jinaai/jina-colbert-v2"]):
            try:
                from open_webui.apps.retrieval.models.colbert import ColBERT

                app.state.sentence_transformer_rf = ColBERT(
                    get_model_path(reranking_model, auto_update),
                    env="docker" if DOCKER else None,
                )
            except Exception as e:
                log.error(f"ColBERT: {e}")
                app.state.sentence_transformer_rf = None
                app.state.config.ENABLE_RAG_HYBRID_SEARCH = False
        else:
            import sentence_transformers

            try:
                app.state.sentence_transformer_rf = sentence_transformers.CrossEncoder(
                    get_model_path(reranking_model, auto_update),
                    device=DEVICE_TYPE,
                    trust_remote_code=RAG_RERANKING_MODEL_TRUST_REMOTE_CODE,
                )
            except:
                log.error("CrossEncoder error")
                app.state.sentence_transformer_rf = None
                app.state.config.ENABLE_RAG_HYBRID_SEARCH = False
    else:
        app.state.sentence_transformer_rf = None


update_embedding_model(
    app.state.config.RAG_EMBEDDING_MODEL,
    RAG_EMBEDDING_MODEL_AUTO_UPDATE,
)

update_reranking_model(
    app.state.config.RAG_RERANKING_MODEL,
    RAG_RERANKING_MODEL_AUTO_UPDATE,
)


app.state.EMBEDDING_FUNCTION = get_embedding_function(
    app.state.config.RAG_EMBEDDING_ENGINE,
    app.state.config.RAG_EMBEDDING_MODEL,
    app.state.sentence_transformer_ef,
    app.state.config.OPENAI_API_KEY,
    app.state.config.OPENAI_API_BASE_URL,
    app.state.config.RAG_EMBEDDING_BATCH_SIZE,
)

app.add_middleware(
    CORSMiddleware,
    allow_origins=CORS_ALLOW_ORIGIN,
    allow_credentials=True,
    allow_methods=["*"],
    allow_headers=["*"],
)


class CollectionNameForm(BaseModel):
    collection_name: Optional[str] = None


class ProcessUrlForm(CollectionNameForm):
    url: str


class SearchForm(CollectionNameForm):
    query: str


@app.get("/")
async def get_status():
    return {
        "status": True,
        "chunk_size": app.state.config.CHUNK_SIZE,
        "chunk_overlap": app.state.config.CHUNK_OVERLAP,
        "template": app.state.config.RAG_TEMPLATE,
        "embedding_engine": app.state.config.RAG_EMBEDDING_ENGINE,
        "embedding_model": app.state.config.RAG_EMBEDDING_MODEL,
        "reranking_model": app.state.config.RAG_RERANKING_MODEL,
        "embedding_batch_size": app.state.config.RAG_EMBEDDING_BATCH_SIZE,
    }


@app.get("/embedding")
async def get_embedding_config(user=Depends(get_admin_user)):
    return {
        "status": True,
        "embedding_engine": app.state.config.RAG_EMBEDDING_ENGINE,
        "embedding_model": app.state.config.RAG_EMBEDDING_MODEL,
        "embedding_batch_size": app.state.config.RAG_EMBEDDING_BATCH_SIZE,
        "openai_config": {
            "url": app.state.config.OPENAI_API_BASE_URL,
            "key": app.state.config.OPENAI_API_KEY,
        },
    }


@app.get("/reranking")
async def get_reraanking_config(user=Depends(get_admin_user)):
    return {
        "status": True,
        "reranking_model": app.state.config.RAG_RERANKING_MODEL,
    }


class OpenAIConfigForm(BaseModel):
    url: str
    key: str


class EmbeddingModelUpdateForm(BaseModel):
    openai_config: Optional[OpenAIConfigForm] = None
    embedding_engine: str
    embedding_model: str
    embedding_batch_size: Optional[int] = 1


@app.post("/embedding/update")
async def update_embedding_config(
    form_data: EmbeddingModelUpdateForm, user=Depends(get_admin_user)
):
    log.info(
        f"Updating embedding model: {app.state.config.RAG_EMBEDDING_MODEL} to {form_data.embedding_model}"
    )
    try:
        app.state.config.RAG_EMBEDDING_ENGINE = form_data.embedding_engine
        app.state.config.RAG_EMBEDDING_MODEL = form_data.embedding_model

        if app.state.config.RAG_EMBEDDING_ENGINE in ["ollama", "openai"]:
            if form_data.openai_config is not None:
                app.state.config.OPENAI_API_BASE_URL = form_data.openai_config.url
                app.state.config.OPENAI_API_KEY = form_data.openai_config.key
            app.state.config.RAG_EMBEDDING_BATCH_SIZE = form_data.embedding_batch_size

        update_embedding_model(app.state.config.RAG_EMBEDDING_MODEL)

        app.state.EMBEDDING_FUNCTION = get_embedding_function(
            app.state.config.RAG_EMBEDDING_ENGINE,
            app.state.config.RAG_EMBEDDING_MODEL,
            app.state.sentence_transformer_ef,
            app.state.config.OPENAI_API_KEY,
            app.state.config.OPENAI_API_BASE_URL,
            app.state.config.RAG_EMBEDDING_BATCH_SIZE,
        )

        return {
            "status": True,
            "embedding_engine": app.state.config.RAG_EMBEDDING_ENGINE,
            "embedding_model": app.state.config.RAG_EMBEDDING_MODEL,
            "embedding_batch_size": app.state.config.RAG_EMBEDDING_BATCH_SIZE,
            "openai_config": {
                "url": app.state.config.OPENAI_API_BASE_URL,
                "key": app.state.config.OPENAI_API_KEY,
            },
        }
    except Exception as e:
        log.exception(f"Problem updating embedding model: {e}")
        raise HTTPException(
            status_code=status.HTTP_500_INTERNAL_SERVER_ERROR,
            detail=ERROR_MESSAGES.DEFAULT(e),
        )


class RerankingModelUpdateForm(BaseModel):
    reranking_model: str


@app.post("/reranking/update")
async def update_reranking_config(
    form_data: RerankingModelUpdateForm, user=Depends(get_admin_user)
):
    log.info(
        f"Updating reranking model: {app.state.config.RAG_RERANKING_MODEL} to {form_data.reranking_model}"
    )
    try:
        app.state.config.RAG_RERANKING_MODEL = form_data.reranking_model

        update_reranking_model(app.state.config.RAG_RERANKING_MODEL, True)

        return {
            "status": True,
            "reranking_model": app.state.config.RAG_RERANKING_MODEL,
        }
    except Exception as e:
        log.exception(f"Problem updating reranking model: {e}")
        raise HTTPException(
            status_code=status.HTTP_500_INTERNAL_SERVER_ERROR,
            detail=ERROR_MESSAGES.DEFAULT(e),
        )


@app.get("/config")
async def get_rag_config(user=Depends(get_admin_user)):
    return {
        "status": True,
        "pdf_extract_images": app.state.config.PDF_EXTRACT_IMAGES,
        "content_extraction": {
            "engine": app.state.config.CONTENT_EXTRACTION_ENGINE,
            "tika_server_url": app.state.config.TIKA_SERVER_URL,
        },
        "chunk": {
            "text_splitter": app.state.config.TEXT_SPLITTER,
            "chunk_size": app.state.config.CHUNK_SIZE,
            "chunk_overlap": app.state.config.CHUNK_OVERLAP,
        },
        "file": {
            "max_size": app.state.config.FILE_MAX_SIZE,
            "max_count": app.state.config.FILE_MAX_COUNT,
        },
        "youtube": {
            "language": app.state.config.YOUTUBE_LOADER_LANGUAGE,
            "translation": app.state.YOUTUBE_LOADER_TRANSLATION,
        },
        "web": {
            "ssl_verification": app.state.config.ENABLE_RAG_WEB_LOADER_SSL_VERIFICATION,
            "search": {
                "enabled": app.state.config.ENABLE_RAG_WEB_SEARCH,
                "engine": app.state.config.RAG_WEB_SEARCH_ENGINE,
                "searxng_query_url": app.state.config.SEARXNG_QUERY_URL,
                "google_pse_api_key": app.state.config.GOOGLE_PSE_API_KEY,
                "google_pse_engine_id": app.state.config.GOOGLE_PSE_ENGINE_ID,
                "brave_search_api_key": app.state.config.BRAVE_SEARCH_API_KEY,
                "serpstack_api_key": app.state.config.SERPSTACK_API_KEY,
                "serpstack_https": app.state.config.SERPSTACK_HTTPS,
                "serper_api_key": app.state.config.SERPER_API_KEY,
                "serply_api_key": app.state.config.SERPLY_API_KEY,
                "tavily_api_key": app.state.config.TAVILY_API_KEY,
                "searchapi_api_key": app.state.config.SEARCHAPI_API_KEY,
                "seaarchapi_engine": app.state.config.SEARCHAPI_ENGINE,
                "result_count": app.state.config.RAG_WEB_SEARCH_RESULT_COUNT,
                "concurrent_requests": app.state.config.RAG_WEB_SEARCH_CONCURRENT_REQUESTS,
            },
        },
    }


class FileConfig(BaseModel):
    max_size: Optional[int] = None
    max_count: Optional[int] = None


class ContentExtractionConfig(BaseModel):
    engine: str = ""
    tika_server_url: Optional[str] = None


class ChunkParamUpdateForm(BaseModel):
    text_splitter: Optional[str] = None
    chunk_size: int
    chunk_overlap: int


class YoutubeLoaderConfig(BaseModel):
    language: list[str]
    translation: Optional[str] = None


class WebSearchConfig(BaseModel):
    enabled: bool
    engine: Optional[str] = None
    searxng_query_url: Optional[str] = None
    google_pse_api_key: Optional[str] = None
    google_pse_engine_id: Optional[str] = None
    brave_search_api_key: Optional[str] = None
    serpstack_api_key: Optional[str] = None
    serpstack_https: Optional[bool] = None
    serper_api_key: Optional[str] = None
    serply_api_key: Optional[str] = None
    tavily_api_key: Optional[str] = None
    searchapi_api_key: Optional[str] = None
    searchapi_engine: Optional[str] = None
    result_count: Optional[int] = None
    concurrent_requests: Optional[int] = None


class WebConfig(BaseModel):
    search: WebSearchConfig
    web_loader_ssl_verification: Optional[bool] = None


class ConfigUpdateForm(BaseModel):
    pdf_extract_images: Optional[bool] = None
    file: Optional[FileConfig] = None
    content_extraction: Optional[ContentExtractionConfig] = None
    chunk: Optional[ChunkParamUpdateForm] = None
    youtube: Optional[YoutubeLoaderConfig] = None
    web: Optional[WebConfig] = None


@app.post("/config/update")
async def update_rag_config(
    form_data: ConfigUpdateForm,
    user=Depends(get_admin_user),
    audit_logger: AuditLogger = Depends(get_audit_logger),
):
    app.state.config.PDF_EXTRACT_IMAGES = (
        form_data.pdf_extract_images
        if form_data.pdf_extract_images is not None
        else app.state.config.PDF_EXTRACT_IMAGES
    )

    if form_data.file is not None:
        app.state.config.FILE_MAX_SIZE = form_data.file.max_size
        app.state.config.FILE_MAX_COUNT = form_data.file.max_count

    if form_data.content_extraction is not None:
        log.info(f"Updating text settings: {form_data.content_extraction}")
        app.state.config.CONTENT_EXTRACTION_ENGINE = form_data.content_extraction.engine
        app.state.config.TIKA_SERVER_URL = form_data.content_extraction.tika_server_url

    if form_data.chunk is not None:
        app.state.config.TEXT_SPLITTER = form_data.chunk.text_splitter
        app.state.config.CHUNK_SIZE = form_data.chunk.chunk_size
        app.state.config.CHUNK_OVERLAP = form_data.chunk.chunk_overlap

    if form_data.youtube is not None:
        app.state.config.YOUTUBE_LOADER_LANGUAGE = form_data.youtube.language
        app.state.YOUTUBE_LOADER_TRANSLATION = form_data.youtube.translation

    if form_data.web is not None:
        app.state.config.ENABLE_RAG_WEB_LOADER_SSL_VERIFICATION = (
            form_data.web.web_loader_ssl_verification
        )

        app.state.config.ENABLE_RAG_WEB_SEARCH = form_data.web.search.enabled
        app.state.config.RAG_WEB_SEARCH_ENGINE = form_data.web.search.engine
        app.state.config.SEARXNG_QUERY_URL = form_data.web.search.searxng_query_url
        app.state.config.GOOGLE_PSE_API_KEY = form_data.web.search.google_pse_api_key
        app.state.config.GOOGLE_PSE_ENGINE_ID = (
            form_data.web.search.google_pse_engine_id
        )
        app.state.config.BRAVE_SEARCH_API_KEY = (
            form_data.web.search.brave_search_api_key
        )
        app.state.config.SERPSTACK_API_KEY = form_data.web.search.serpstack_api_key
        app.state.config.SERPSTACK_HTTPS = form_data.web.search.serpstack_https
        app.state.config.SERPER_API_KEY = form_data.web.search.serper_api_key
        app.state.config.SERPLY_API_KEY = form_data.web.search.serply_api_key
        app.state.config.TAVILY_API_KEY = form_data.web.search.tavily_api_key
        app.state.config.SEARCHAPI_API_KEY = form_data.web.search.searchapi_api_key
        app.state.config.SEARCHAPI_ENGINE = form_data.web.search.searchapi_engine
        app.state.config.RAG_WEB_SEARCH_RESULT_COUNT = form_data.web.search.result_count
        app.state.config.RAG_WEB_SEARCH_CONCURRENT_REQUESTS = (
            form_data.web.search.concurrent_requests
        )

    updated_config = {
        "status": True,
        "pdf_extract_images": app.state.config.PDF_EXTRACT_IMAGES,
        "file": {
            "max_size": app.state.config.FILE_MAX_SIZE,
            "max_count": app.state.config.FILE_MAX_COUNT,
        },
        "content_extraction": {
            "engine": app.state.config.CONTENT_EXTRACTION_ENGINE,
            "tika_server_url": app.state.config.TIKA_SERVER_URL,
        },
        "chunk": {
            "text_splitter": app.state.config.TEXT_SPLITTER,
            "chunk_size": app.state.config.CHUNK_SIZE,
            "chunk_overlap": app.state.config.CHUNK_OVERLAP,
        },
        "youtube": {
            "language": app.state.config.YOUTUBE_LOADER_LANGUAGE,
            "translation": app.state.YOUTUBE_LOADER_TRANSLATION,
        },
        "web": {
            "ssl_verification": app.state.config.ENABLE_RAG_WEB_LOADER_SSL_VERIFICATION,
            "search": {
                "enabled": app.state.config.ENABLE_RAG_WEB_SEARCH,
                "engine": app.state.config.RAG_WEB_SEARCH_ENGINE,
                "searxng_query_url": app.state.config.SEARXNG_QUERY_URL,
                "google_pse_api_key": app.state.config.GOOGLE_PSE_API_KEY,
                "google_pse_engine_id": app.state.config.GOOGLE_PSE_ENGINE_ID,
                "brave_search_api_key": app.state.config.BRAVE_SEARCH_API_KEY,
                "serpstack_api_key": app.state.config.SERPSTACK_API_KEY,
                "serpstack_https": app.state.config.SERPSTACK_HTTPS,
                "serper_api_key": app.state.config.SERPER_API_KEY,
                "serply_api_key": app.state.config.SERPLY_API_KEY,
                "serachapi_api_key": app.state.config.SEARCHAPI_API_KEY,
                "searchapi_engine": app.state.config.SEARCHAPI_ENGINE,
                "tavily_api_key": app.state.config.TAVILY_API_KEY,
                "result_count": app.state.config.RAG_WEB_SEARCH_RESULT_COUNT,
                "concurrent_requests": app.state.config.RAG_WEB_SEARCH_CONCURRENT_REQUESTS,
            },
        },
    }

    audit_logger.write(
        AUDIT_EVENT.CONFIG_UPDATED, admin=user, extra={"updated_config": updated_config}
    )
    return updated_config


@app.get("/template")
async def get_rag_template(user=Depends(get_verified_user)):
    return {
        "status": True,
        "template": app.state.config.RAG_TEMPLATE,
    }


@app.get("/query/settings")
async def get_query_settings(user=Depends(get_admin_user)):
    return {
        "status": True,
        "template": app.state.config.RAG_TEMPLATE,
        "k": app.state.config.TOP_K,
        "r": app.state.config.RELEVANCE_THRESHOLD,
        "hybrid": app.state.config.ENABLE_RAG_HYBRID_SEARCH,
    }


class QuerySettingsForm(BaseModel):
    k: Optional[int] = None
    r: Optional[float] = None
    template: Optional[str] = None
    hybrid: Optional[bool] = None


@app.post("/query/settings/update")
async def update_query_settings(
    form_data: QuerySettingsForm, user=Depends(get_admin_user)
):
    app.state.config.RAG_TEMPLATE = form_data.template
    app.state.config.TOP_K = form_data.k if form_data.k else 4
    app.state.config.RELEVANCE_THRESHOLD = form_data.r if form_data.r else 0.0

    app.state.config.ENABLE_RAG_HYBRID_SEARCH = (
        form_data.hybrid if form_data.hybrid else False
    )

    return {
        "status": True,
        "template": app.state.config.RAG_TEMPLATE,
        "k": app.state.config.TOP_K,
        "r": app.state.config.RELEVANCE_THRESHOLD,
        "hybrid": app.state.config.ENABLE_RAG_HYBRID_SEARCH,
    }


####################################
#
# Document process and retrieval
#
####################################


def save_docs_to_vector_db(
    docs,
    collection_name,
    metadata: Optional[dict] = None,
    overwrite: bool = False,
    split: bool = True,
    add: bool = False,
) -> bool:
    log.info(f"save_docs_to_vector_db {docs} {collection_name}")

    # Check if entries with the same hash (metadata.hash) already exist
    if metadata and "hash" in metadata:
        result = VECTOR_DB_CLIENT.query(
            collection_name=collection_name,
            filter={"hash": metadata["hash"]},
        )

        if result is not None:
            existing_doc_ids = result.ids[0]
            if existing_doc_ids:
                log.info(f"Document with hash {metadata['hash']} already exists")
                raise ValueError(ERROR_MESSAGES.DUPLICATE_CONTENT)

    if split:
        if app.state.config.TEXT_SPLITTER in ["", "character"]:
            text_splitter = RecursiveCharacterTextSplitter(
                chunk_size=app.state.config.CHUNK_SIZE,
                chunk_overlap=app.state.config.CHUNK_OVERLAP,
                add_start_index=True,
            )
        elif app.state.config.TEXT_SPLITTER == "token":
            text_splitter = TokenTextSplitter(
                encoding_name=app.state.config.TIKTOKEN_ENCODING_NAME,
                chunk_size=app.state.config.CHUNK_SIZE,
                chunk_overlap=app.state.config.CHUNK_OVERLAP,
                add_start_index=True,
            )
        else:
            raise ValueError(ERROR_MESSAGES.DEFAULT("Invalid text splitter"))

        docs = text_splitter.split_documents(docs)

    if len(docs) == 0:
        raise ValueError(ERROR_MESSAGES.EMPTY_CONTENT)

    texts = [doc.page_content for doc in docs]
    metadatas = [
        {
            **doc.metadata,
            **(metadata if metadata else {}),
            "embedding_config": json.dumps(
                {
                    "engine": app.state.config.RAG_EMBEDDING_ENGINE,
                    "model": app.state.config.RAG_EMBEDDING_MODEL,
                }
            ),
        }
        for doc in docs
    ]

    # ChromaDB does not like datetime formats
    # for meta-data so convert them to string.
    for metadata in metadatas:
        for key, value in metadata.items():
            if isinstance(value, datetime):
                metadata[key] = str(value)

    try:
        if VECTOR_DB_CLIENT.has_collection(collection_name=collection_name):
            log.info(f"collection {collection_name} already exists")

            if overwrite:
                VECTOR_DB_CLIENT.delete_collection(collection_name=collection_name)
                log.info(f"deleting existing collection {collection_name}")

            if add is False:
                return True

        log.info(f"adding to collection {collection_name}")
        embedding_function = get_embedding_function(
            app.state.config.RAG_EMBEDDING_ENGINE,
            app.state.config.RAG_EMBEDDING_MODEL,
            app.state.sentence_transformer_ef,
            app.state.config.OPENAI_API_KEY,
            app.state.config.OPENAI_API_BASE_URL,
            app.state.config.RAG_EMBEDDING_BATCH_SIZE,
        )

        embeddings = embedding_function(
            list(map(lambda x: x.replace("\n", " "), texts))
        )

        items = [
            {
                "id": str(uuid.uuid4()),
                "text": text,
                "vector": embeddings[idx],
                "metadata": metadatas[idx],
            }
            for idx, text in enumerate(texts)
        ]

        VECTOR_DB_CLIENT.insert(
            collection_name=collection_name,
            items=items,
        )

        return True
    except Exception as e:
        log.exception(e)
        return False


class ProcessFileForm(BaseModel):
    file_id: str
    content: Optional[str] = None
    collection_name: Optional[str] = None


@app.post("/process/file")
def process_file(
    form_data: ProcessFileForm,
    user=Depends(get_verified_user),
):
    try:
        file = Files.get_file_by_id(form_data.file_id)

        collection_name = form_data.collection_name

        if collection_name is None:
            collection_name = f"file-{file.id}"

        if form_data.content:
            # Update the content in the file
            # Usage: /files/{file_id}/data/content/update

            VECTOR_DB_CLIENT.delete(
                collection_name=f"file-{file.id}",
                filter={"file_id": file.id},
            )

            docs = [
                Document(
                    page_content=form_data.content,
                    metadata={
                        "name": file.meta.get("name", file.filename),
                        "created_by": file.user_id,
                        "file_id": file.id,
                        **file.meta,
                    },
                )
            ]

            text_content = form_data.content
        elif form_data.collection_name:
            # Check if the file has already been processed and save the content
            # Usage: /knowledge/{id}/file/add, /knowledge/{id}/file/update

            result = VECTOR_DB_CLIENT.query(
                collection_name=f"file-{file.id}", filter={"file_id": file.id}
            )

            if result is not None and len(result.ids[0]) > 0:
                docs = [
                    Document(
                        page_content=result.documents[0][idx],
                        metadata=result.metadatas[0][idx],
                    )
                    for idx, id in enumerate(result.ids[0])
                ]
            else:
                docs = [
                    Document(
                        page_content=file.data.get("content", ""),
                        metadata={
                            "name": file.meta.get("name", file.filename),
                            "created_by": file.user_id,
                            "file_id": file.id,
                            **file.meta,
                        },
                    )
                ]

            text_content = file.data.get("content", "")
        else:
            # Process the file and save the content
            # Usage: /files/

            file_path = file.meta.get("path", None)
            if file_path:
                loader = Loader(
                    engine=app.state.config.CONTENT_EXTRACTION_ENGINE,
                    TIKA_SERVER_URL=app.state.config.TIKA_SERVER_URL,
                    PDF_EXTRACT_IMAGES=app.state.config.PDF_EXTRACT_IMAGES,
                )

                docs = loader.load(
                    file.filename, file.meta.get("content_type"), file_path
                )
            else:
                docs = [
                    Document(
                        page_content=file.data.get("content", ""),
                        metadata={
                            "name": file.filename,
                            "created_by": file.user_id,
                            "file_id": file.id,
                            **file.meta,
                        },
                    )
                ]

            text_content = " ".join([doc.page_content for doc in docs])

        log.debug(f"text_content: {text_content}")
        Files.update_file_data_by_id(
            file.id,
            {"content": text_content},
        )

        hash = calculate_sha256_string(text_content)
        Files.update_file_hash_by_id(file.id, hash)

        try:
            result = save_docs_to_vector_db(
                docs=docs,
                collection_name=collection_name,
                metadata={
                    "file_id": file.id,
                    "name": file.meta.get("name", file.filename),
                    "hash": hash,
                },
                add=(True if form_data.collection_name else False),
            )

            if result:
                Files.update_file_metadata_by_id(
                    file.id,
                    {
                        "collection_name": collection_name,
                    },
                )

                return {
                    "status": True,
                    "collection_name": collection_name,
                    "filename": file.meta.get("name", file.filename),
                    "content": text_content,
                }
        except Exception as e:
            raise e
    except Exception as e:
        log.exception(e)
        if "No pandoc was found" in str(e):
            raise HTTPException(
                status_code=status.HTTP_400_BAD_REQUEST,
                detail=ERROR_MESSAGES.PANDOC_NOT_INSTALLED,
            )
        else:
            raise HTTPException(
                status_code=status.HTTP_400_BAD_REQUEST,
                detail=str(e),
            )


class ProcessTextForm(BaseModel):
    name: str
    content: str
    collection_name: Optional[str] = None


@app.post("/process/text")
def process_text(
    form_data: ProcessTextForm,
    user=Depends(get_verified_user),
):
    collection_name = form_data.collection_name
    if collection_name is None:
        collection_name = calculate_sha256_string(form_data.content)

    docs = [
        Document(
            page_content=form_data.content,
            metadata={"name": form_data.name, "created_by": user.id},
        )
    ]
    text_content = form_data.content
    log.debug(f"text_content: {text_content}")

    result = save_docs_to_vector_db(docs, collection_name)

    if result:
        return {
            "status": True,
            "collection_name": collection_name,
            "content": text_content,
        }
    else:
        raise HTTPException(
            status_code=status.HTTP_500_INTERNAL_SERVER_ERROR,
            detail=ERROR_MESSAGES.DEFAULT(),
        )


@app.post("/process/youtube")
def process_youtube_video(form_data: ProcessUrlForm, user=Depends(get_verified_user)):
    try:
        collection_name = form_data.collection_name
        if not collection_name:
            collection_name = calculate_sha256_string(form_data.url)[:63]

        loader = YoutubeLoader.from_youtube_url(
            form_data.url,
            add_video_info=True,
            language=app.state.config.YOUTUBE_LOADER_LANGUAGE,
            translation=app.state.YOUTUBE_LOADER_TRANSLATION,
        )
        docs = loader.load()
        content = " ".join([doc.page_content for doc in docs])
        log.debug(f"text_content: {content}")
        save_docs_to_vector_db(docs, collection_name, overwrite=True)

        return {
            "status": True,
            "collection_name": collection_name,
            "filename": form_data.url,
            "file": {
                "data": {
                    "content": content,
                },
                "meta": {
                    "name": form_data.url,
                },
            },
        }
    except Exception as e:
        log.exception(e)
        raise HTTPException(
            status_code=status.HTTP_400_BAD_REQUEST,
            detail=ERROR_MESSAGES.DEFAULT(e),
        )


@app.post("/process/web")
def process_web(form_data: ProcessUrlForm, user=Depends(get_verified_user)):
    try:
        collection_name = form_data.collection_name
        if not collection_name:
            collection_name = calculate_sha256_string(form_data.url)[:63]

        loader = get_web_loader(
            form_data.url,
            verify_ssl=app.state.config.ENABLE_RAG_WEB_LOADER_SSL_VERIFICATION,
            requests_per_second=app.state.config.RAG_WEB_SEARCH_CONCURRENT_REQUESTS,
        )
        docs = loader.load()
        content = " ".join([doc.page_content for doc in docs])
        log.debug(f"text_content: {content}")
        save_docs_to_vector_db(docs, collection_name, overwrite=True)

        return {
            "status": True,
            "collection_name": collection_name,
            "filename": form_data.url,
            "file": {
                "data": {
                    "content": content,
                },
                "meta": {
                    "name": form_data.url,
                },
            },
        }
    except Exception as e:
        log.exception(e)
        raise HTTPException(
            status_code=status.HTTP_400_BAD_REQUEST,
            detail=ERROR_MESSAGES.DEFAULT(e),
        )


def search_web(engine: str, query: str) -> list[SearchResult]:
    """Search the web using a search engine and return the results as a list of SearchResult objects.
    Will look for a search engine API key in environment variables in the following order:
    - SEARXNG_QUERY_URL
    - GOOGLE_PSE_API_KEY + GOOGLE_PSE_ENGINE_ID
    - BRAVE_SEARCH_API_KEY
    - SERPSTACK_API_KEY
    - SERPER_API_KEY
    - SERPLY_API_KEY
    - TAVILY_API_KEY
    - SEARCHAPI_API_KEY + SEARCHAPI_ENGINE (by default `google`)
    Args:
        query (str): The query to search for
    """

    # TODO: add playwright to search the web
    if engine == "searxng":
        if app.state.config.SEARXNG_QUERY_URL:
            return search_searxng(
                app.state.config.SEARXNG_QUERY_URL,
                query,
                app.state.config.RAG_WEB_SEARCH_RESULT_COUNT,
                app.state.config.RAG_WEB_SEARCH_DOMAIN_FILTER_LIST,
            )
        else:
            raise Exception("No SEARXNG_QUERY_URL found in environment variables")
    elif engine == "google_pse":
        if (
            app.state.config.GOOGLE_PSE_API_KEY
            and app.state.config.GOOGLE_PSE_ENGINE_ID
        ):
            return search_google_pse(
                app.state.config.GOOGLE_PSE_API_KEY,
                app.state.config.GOOGLE_PSE_ENGINE_ID,
                query,
                app.state.config.RAG_WEB_SEARCH_RESULT_COUNT,
                app.state.config.RAG_WEB_SEARCH_DOMAIN_FILTER_LIST,
            )
        else:
            raise Exception(
                "No GOOGLE_PSE_API_KEY or GOOGLE_PSE_ENGINE_ID found in environment variables"
            )
    elif engine == "brave":
        if app.state.config.BRAVE_SEARCH_API_KEY:
            return search_brave(
                app.state.config.BRAVE_SEARCH_API_KEY,
                query,
                app.state.config.RAG_WEB_SEARCH_RESULT_COUNT,
                app.state.config.RAG_WEB_SEARCH_DOMAIN_FILTER_LIST,
            )
        else:
            raise Exception("No BRAVE_SEARCH_API_KEY found in environment variables")
    elif engine == "serpstack":
        if app.state.config.SERPSTACK_API_KEY:
            return search_serpstack(
                app.state.config.SERPSTACK_API_KEY,
                query,
                app.state.config.RAG_WEB_SEARCH_RESULT_COUNT,
                app.state.config.RAG_WEB_SEARCH_DOMAIN_FILTER_LIST,
                https_enabled=app.state.config.SERPSTACK_HTTPS,
            )
        else:
            raise Exception("No SERPSTACK_API_KEY found in environment variables")
    elif engine == "serper":
        if app.state.config.SERPER_API_KEY:
            return search_serper(
                app.state.config.SERPER_API_KEY,
                query,
                app.state.config.RAG_WEB_SEARCH_RESULT_COUNT,
                app.state.config.RAG_WEB_SEARCH_DOMAIN_FILTER_LIST,
            )
        else:
            raise Exception("No SERPER_API_KEY found in environment variables")
    elif engine == "serply":
        if app.state.config.SERPLY_API_KEY:
            return search_serply(
                app.state.config.SERPLY_API_KEY,
                query,
                app.state.config.RAG_WEB_SEARCH_RESULT_COUNT,
                app.state.config.RAG_WEB_SEARCH_DOMAIN_FILTER_LIST,
            )
        else:
            raise Exception("No SERPLY_API_KEY found in environment variables")
    elif engine == "duckduckgo":
        return search_duckduckgo(
            query,
            app.state.config.RAG_WEB_SEARCH_RESULT_COUNT,
            app.state.config.RAG_WEB_SEARCH_DOMAIN_FILTER_LIST,
        )
    elif engine == "tavily":
        if app.state.config.TAVILY_API_KEY:
            return search_tavily(
                app.state.config.TAVILY_API_KEY,
                query,
                app.state.config.RAG_WEB_SEARCH_RESULT_COUNT,
            )
        else:
            raise Exception("No TAVILY_API_KEY found in environment variables")
    elif engine == "searchapi":
        if app.state.config.SEARCHAPI_API_KEY:
            return search_searchapi(
                app.state.config.SEARCHAPI_API_KEY,
                app.state.config.SEARCHAPI_ENGINE,
                query,
                app.state.config.RAG_WEB_SEARCH_RESULT_COUNT,
                app.state.config.RAG_WEB_SEARCH_DOMAIN_FILTER_LIST,
            )
        else:
            raise Exception("No SEARCHAPI_API_KEY found in environment variables")
    elif engine == "jina":
        return search_jina(query, app.state.config.RAG_WEB_SEARCH_RESULT_COUNT)
    else:
        raise Exception("No search engine API key found in environment variables")


@app.post("/process/web/search")
def process_web_search(form_data: SearchForm, user=Depends(get_verified_user)):
    try:
        logging.info(
            f"trying to web search with {app.state.config.RAG_WEB_SEARCH_ENGINE, form_data.query}"
        )
        web_results = search_web(
            app.state.config.RAG_WEB_SEARCH_ENGINE, form_data.query
        )
    except Exception as e:
        log.exception(e)

        print(e)
        raise HTTPException(
            status_code=status.HTTP_400_BAD_REQUEST,
            detail=ERROR_MESSAGES.WEB_SEARCH_ERROR(e),
        )

    try:
        collection_name = form_data.collection_name
        if collection_name == "":
            collection_name = calculate_sha256_string(form_data.query)[:63]

        urls = [result.link for result in web_results]

        loader = get_web_loader(urls)
        docs = loader.load()

        save_docs_to_vector_db(docs, collection_name, overwrite=True)

        return {
            "status": True,
            "collection_name": collection_name,
            "filenames": urls,
        }
    except Exception as e:
        log.exception(e)
        raise HTTPException(
            status_code=status.HTTP_400_BAD_REQUEST,
            detail=ERROR_MESSAGES.DEFAULT(e),
        )


class QueryDocForm(BaseModel):
    collection_name: str
    query: str
    k: Optional[int] = None
    r: Optional[float] = None
    hybrid: Optional[bool] = None


@app.post("/query/doc")
def query_doc_handler(
    form_data: QueryDocForm,
    user=Depends(get_verified_user),
):
    try:
        if app.state.config.ENABLE_RAG_HYBRID_SEARCH:
            return query_doc_with_hybrid_search(
                collection_name=form_data.collection_name,
                query=form_data.query,
                embedding_function=app.state.EMBEDDING_FUNCTION,
                k=form_data.k if form_data.k else app.state.config.TOP_K,
                reranking_function=app.state.sentence_transformer_rf,
                r=(
                    form_data.r if form_data.r else app.state.config.RELEVANCE_THRESHOLD
                ),
            )
        else:
            return query_doc(
                collection_name=form_data.collection_name,
                query=form_data.query,
                embedding_function=app.state.EMBEDDING_FUNCTION,
                k=form_data.k if form_data.k else app.state.config.TOP_K,
            )
    except Exception as e:
        log.exception(e)
        raise HTTPException(
            status_code=status.HTTP_400_BAD_REQUEST,
            detail=ERROR_MESSAGES.DEFAULT(e),
        )


class QueryCollectionsForm(BaseModel):
    collection_names: list[str]
    query: str
    k: Optional[int] = None
    r: Optional[float] = None
    hybrid: Optional[bool] = None


@app.post("/query/collection")
def query_collection_handler(
    form_data: QueryCollectionsForm,
    user=Depends(get_verified_user),
):
    try:
        if app.state.config.ENABLE_RAG_HYBRID_SEARCH:
            return query_collection_with_hybrid_search(
                collection_names=form_data.collection_names,
                query=form_data.query,
                embedding_function=app.state.EMBEDDING_FUNCTION,
                k=form_data.k if form_data.k else app.state.config.TOP_K,
                reranking_function=app.state.sentence_transformer_rf,
                r=(
                    form_data.r if form_data.r else app.state.config.RELEVANCE_THRESHOLD
                ),
            )
        else:
            return query_collection(
                collection_names=form_data.collection_names,
                query=form_data.query,
                embedding_function=app.state.EMBEDDING_FUNCTION,
                k=form_data.k if form_data.k else app.state.config.TOP_K,
            )

    except Exception as e:
        log.exception(e)
        raise HTTPException(
            status_code=status.HTTP_400_BAD_REQUEST,
            detail=ERROR_MESSAGES.DEFAULT(e),
        )


####################################
#
# Vector DB operations
#
####################################


class DeleteForm(BaseModel):
    collection_name: str
    file_id: str


@app.post("/delete")
def delete_entries_from_collection(form_data: DeleteForm, user=Depends(get_admin_user)):
    try:
        if VECTOR_DB_CLIENT.has_collection(collection_name=form_data.collection_name):
            file = Files.get_file_by_id(form_data.file_id)
            hash = file.hash

            VECTOR_DB_CLIENT.delete(
                collection_name=form_data.collection_name,
                metadata={"hash": hash},
            )
            return {"status": True}
        else:
            return {"status": False}
    except Exception as e:
        log.exception(e)
        return {"status": False}


@app.post("/reset/db")
def reset_vector_db(
    request: Request,
    user=Depends(get_admin_user),
    audit_logger: AuditLogger = Depends(get_audit_logger),
):
    VECTOR_DB_CLIENT.reset()
<<<<<<< HEAD
    audit_logger.write(
        AUDIT_EVENT.ENTITY_RESET, admin=user, request_uri=str(request.url)
    )
=======
    Knowledges.delete_all_knowledge()
>>>>>>> cf24a65c


@app.post("/reset/uploads")
def reset_upload_dir(
    request: Request,
    user=Depends(get_admin_user),
    audit_logger: AuditLogger = Depends(get_audit_logger),
) -> bool:
    folder = f"{UPLOAD_DIR}"
    try:
        # Check if the directory exists
        if os.path.exists(folder):
            # Iterate over all the files and directories in the specified directory
            for filename in os.listdir(folder):
                file_path = os.path.join(folder, filename)
                try:
                    if os.path.isfile(file_path) or os.path.islink(file_path):
                        os.unlink(file_path)  # Remove the file or link
                    elif os.path.isdir(file_path):
                        shutil.rmtree(file_path)  # Remove the directory
                except Exception as e:
                    print(f"Failed to delete {file_path}. Reason: {e}")
        else:
            print(f"The directory {folder} does not exist")
    except Exception as e:
        print(f"Failed to process the directory {folder}. Reason: {e}")
<<<<<<< HEAD

    audit_logger.write(
        AUDIT_EVENT.ENTITY_RESET, admin=user, request_uri=str(request.url)
    )
    return True


@app.post("/reset")
def reset(
    request: Request,
    user=Depends(get_admin_user),
    audit_logger: AuditLogger = Depends(get_audit_logger),
) -> bool:
    folder = f"{UPLOAD_DIR}"
    for filename in os.listdir(folder):
        file_path = os.path.join(folder, filename)
        try:
            if os.path.isfile(file_path) or os.path.islink(file_path):
                os.unlink(file_path)
            elif os.path.isdir(file_path):
                shutil.rmtree(file_path)
        except Exception as e:
            log.error("Failed to delete %s. Reason: %s" % (file_path, e))

    try:
        VECTOR_DB_CLIENT.reset()
        audit_logger.write(
            AUDIT_EVENT.ENTITY_RESET, admin=user, request_uri=str(request.url)
        )
    except Exception as e:
        log.exception(e)

=======
>>>>>>> cf24a65c
    return True


if ENV == "dev":

    @app.get("/ef")
    async def get_embeddings():
        return {"result": app.state.EMBEDDING_FUNCTION("hello world")}

    @app.get("/ef/{text}")
    async def get_embeddings_text(text: str):
        return {"result": app.state.EMBEDDING_FUNCTION(text)}<|MERGE_RESOLUTION|>--- conflicted
+++ resolved
@@ -24,13 +24,11 @@
 from fastapi.middleware.cors import CORSMiddleware
 from pydantic import BaseModel
 
-<<<<<<< HEAD
+
 from open_webui.utils.logger import AuditLogger
-=======
 
 from open_webui.apps.webui.models.knowledge import Knowledges
 
->>>>>>> cf24a65c
 from open_webui.apps.retrieval.vector.connector import VECTOR_DB_CLIENT
 
 # Document loaders
@@ -1315,13 +1313,13 @@
     audit_logger: AuditLogger = Depends(get_audit_logger),
 ):
     VECTOR_DB_CLIENT.reset()
-<<<<<<< HEAD
+
     audit_logger.write(
         AUDIT_EVENT.ENTITY_RESET, admin=user, request_uri=str(request.url)
     )
-=======
+
     Knowledges.delete_all_knowledge()
->>>>>>> cf24a65c
+
 
 
 @app.post("/reset/uploads")
@@ -1348,7 +1346,6 @@
             print(f"The directory {folder} does not exist")
     except Exception as e:
         print(f"Failed to process the directory {folder}. Reason: {e}")
-<<<<<<< HEAD
 
     audit_logger.write(
         AUDIT_EVENT.ENTITY_RESET, admin=user, request_uri=str(request.url)
@@ -1381,8 +1378,6 @@
     except Exception as e:
         log.exception(e)
 
-=======
->>>>>>> cf24a65c
     return True
 
 
