--- conflicted
+++ resolved
@@ -1,11 +1,8 @@
 import asyncio
 import socketio
-<<<<<<< HEAD
-=======
 import logging
 import sys
 import time
->>>>>>> 291b6dd7
 
 from open_webui.apps.webui.models.users import Users
 from open_webui.env import (
