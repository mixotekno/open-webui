--- conflicted
+++ resolved
@@ -4,22 +4,16 @@
 from typing import List
 import psycopg2
 
-<<<<<<< HEAD
-from config import SRC_LOG_LEVELS, POSTGRES_CONNECTION_STRING
-=======
 from apps.ollama.main import (
     generate_ollama_embeddings,
     GenerateEmbeddingsForm,
 )
 
-from config import SRC_LOG_LEVELS, CHROMA_CLIENT
->>>>>>> 1092ee9c
-
+from config import SRC_LOG_LEVELS, POSTGRES_CONNECTION_STRING
 
 log = logging.getLogger(__name__)
 log.setLevel(SRC_LOG_LEVELS["RAG"])
 
-<<<<<<< HEAD
 def query_doc(collection_name: str, query: str, k: int, embedding_function):
     try:
         conn = psycopg2.connect(**POSTGRES_CONNECTION_STRING)
@@ -44,22 +38,6 @@
         query_result = None  # Placeholder for the query result
         
         return query_result  # Return the query result
-=======
-
-def query_embeddings_doc(collection_name: str, query: str, query_embeddings, k: int):
-    try:
-        # if you use docker use the model from the environment variable
-        log.info(f"query_embeddings_doc {query_embeddings}")
-        collection = CHROMA_CLIENT.get_collection(name=collection_name)
-
-        result = collection.query(
-            query_embeddings=[query_embeddings],
-            n_results=k,
-        )
-
-        log.info(f"query_embeddings_doc:result {result}")
-        return result
->>>>>>> 1092ee9c
     except Exception as e:
         log.exception(f"Error querying document in collection {collection_name}: {e}")
         raise e
@@ -69,15 +47,14 @@
     # Add your implementation here
     pass
 
-def query_embeddings_collection(
-    collection_names: List[str], query: str, query_embeddings, k: int
+def query_collection(
+    collection_names: List[str], query: str, k: int, embedding_function
 ):
     results = []
     log.info(f"query_embeddings_collection {query_embeddings}")
 
     for collection_name in collection_names:
         try:
-<<<<<<< HEAD
             # Connect to Postgres database and execute SQL query to retrieve vectors
             conn = psycopg2.connect(**POSTGRES_CONNECTION_STRING)
             cursor = conn.cursor()
@@ -103,16 +80,8 @@
             query_result = None  # Placeholder for the query result
             
             results.append(query_result)
-=======
-            result = query_embeddings_doc(
-                collection_name=collection_name,
-                query=query,
-                query_embeddings=query_embeddings,
-                k=k,
-            )
-            results.append(result)
-        except:
-            pass
+        except Exception as e:
+            log.exception(f"Error querying collection {collection_name}: {e}")
 
     return merge_and_sort_query_results(results, k)
 
@@ -207,13 +176,43 @@
                         k=k,
                     )
 
->>>>>>> 1092ee9c
         except Exception as e:
-            log.exception(f"Error querying collection {collection_name}: {e}")
-
-<<<<<<< HEAD
-    return merge_and_sort_query_results(results, k)
-=======
+            log.exception(e)
+            context = None
+
+        relevant_contexts.append(context)
+
+    log.debug(f"relevant_contexts: {relevant_contexts}")
+
+    context_string = ""
+    for context in relevant_contexts:
+        if context:
+            context_string += " ".join(context["documents"][0]) + "\n"
+
+    ra_content = rag_template(
+        template=template,
+        context=context_string,
+        query=query,
+    )
+
+    if content_type == "list":
+        new_content = []
+        for content_item in user_message["content"]:
+            if content_item["type"] == "text":
+                # Update the text item's content with ra_content
+                new_content.append({"type": "text", "text": ra_content})
+            else:
+                # Keep other types of content as they are
+                new_content.append(content_item)
+        new_user_message = {**user_message, "content": new_content}
+    else:
+        new_user_message = {
+            **user_message,
+            "content": ra_content,
+        }
+
+    messages[last_user_message_idx] = new_user_message
+
     return messages
 
 
@@ -237,5 +236,4 @@
             raise "Something went wrong :/"
     except Exception as e:
         print(e)
-        return None
->>>>>>> 1092ee9c
+        return None